--- conflicted
+++ resolved
@@ -59,15 +59,8 @@
     # Compute performance map according to config file
     operation_points = config["performance_analysis"]["performance_map"]
     omega_frac = np.asarray(1.00)
-<<<<<<< HEAD
-    operation_points["omega"] = operation_points["omega"] * omega_frac
-    solvers = tf.compute_performance(operation_points, config, export_results=False)
-    print(solvers[0].problem.results["overall"]["mass_flow_rate"])
-    print(solvers[1].problem.results["overall"]["mass_flow_rate"])
-=======
     operation_points["omega"] = operation_points["omega"]*omega_frac
     solvers = tf.compute_performance(operation_points, config, export_results=True)
->>>>>>> 7ce24baa
 
 
 elif CASE == 3:
