--- conflicted
+++ resolved
@@ -1,12 +1,5 @@
 operation_points:
 
-<<<<<<< HEAD
-model_options:
-  loss_model: benner 
-  displacement_thickness : 0
-  deviation_model : aungier
-  choking_condition : deviation
-=======
   - fluid_name: air
     p0_in: 13.8e4
     T0_in: 295.6
@@ -27,7 +20,6 @@
     p_out: 13.8e4/3.0
     alpha_in: 0
     omega: 1627
->>>>>>> e0169bc9
 
 performance_map:
   fluid_name: air
@@ -38,13 +30,11 @@
   omega: [1627]
   # omega: np.asarray([0.7, 0.8, 0.9, 1.0])*1627
 
-
-
 model_options:
-  loss_model: benner  # Loss model (Benner only for off-design, KO only other option)
+  loss_model: benner 
   displacement_thickness : 0
   deviation_model : aungier
-  choking_condition : "deviation"
+  choking_condition : deviation
 
 solver:
   method: hybr
