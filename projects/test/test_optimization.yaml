operation_points:
  fluid_name: R125
  T0_in: 190 + 273.15
  p0_in: 36.2e5
  p_out : 15.85e5 
  omega: 3810
  alpha_in: 0


model_options:
  deviation_model : aungier
  blockage_model : 0.00  #flat_plate_turbulent
  choking_model : evaluate_cascade_isentropic_throat # evaluate_cascade_critical, evaluate_cascade_throat, evaluate_cascade_isentropic_throat
  # rel_step_fd: 1e-4
  loss_model:
    model: kacker_okapuu
    loss_coefficient: stagnation_pressure
    inlet_displacement_thickness_height_ratio: 0.011
    tuning_factors:
      profile: 1.00
      incidence: 1.00
      secondary: 1.00
      trailing: 1.00
      clearance: 1.00

# solver:
#   method: lm
#   tolerance: 1e-9
#   max_iterations: 50
#   derivative_method: "2-point"
#   derivative_rel_step: 1e-3
#   display_progress: True

solver_options:
  method: hybr
  tol: 1e-8
  max_iterations: 100
  derivative_method: "2-point"
  derivative_rel_step: 1e-3
  display_progress: True


geometry:
  cascade_type: ["stator", "rotor"]
  radius_hub_in: [0.0296558098722470, 0.0296558098722470]
  radius_hub_out: [0.0296557863275598, 0.0283522027992326]
  radius_tip_in: [0.0494263527986391, 0.0494263763433263]
  radius_tip_out: [0.0494263763433263, 0.0507299598716535]
  pitch: [0.00565199385536298, 0.00662803455257531]
  chord: [0.0106473088612715, 0.0106239763108052] 
  stagger_angle: [0.698131700797732*180/np.pi, -0.801170263530059*180/np.pi] 
  opening: [0.000981458433168469, 0.00151267676911608]
  leading_edge_diameter: [2*0.00600448, 2*0.00600448] 
  leading_edge_wedge_angle: [45.00, 45.00] 
  leading_edge_angle: [0*180/np.pi, -0.261797383150813*180/np.pi] 
  trailing_edge_thickness: [4.90729216584235e-05, 7.56338384558042e-05] 
  maximum_thickness: [0.00212946177225429, 0.00188320045342651] 
  tip_clearance: [0.00, 5e-4] 
  throat_location_fraction: [1, 1]

optimization:
  objective_function: efficiency_ts
  radius_type : constant_mean
  design_variables :
    - specific_speed 
    - blade_jet_ratio 
    - hub_tip_ratio_in
    - hub_tip_ratio_out 
    - aspect_ratio 
    - pitch_chord_ratio 
    - trailing_edge_thickness_opening_ratio  
    - leading_edge_angle
    - gauging_angle 
  constraints :
    - variable : mass_flow_rate
      type : "="
      value : 10.66
      normalize : True 
    - variable : interstage_flaring 
      type : "="
      value : 1
      normalize : True
    # - variable : mass_flow_rate
    #   type : "<"
    #   value : 20
    #   normalize : True 

  solver_options:
<<<<<<< HEAD
    max_iter: 100
=======
    library: pygmo
    method: snopt
    tolerance: 1e-3
    max_iterations: 300
    derivative_method: 2-point
    # derivative_abs_step: 1e-6
    print_convergence: True
    plot_convergence: True
    update_on: "gradient"

# Roberto: changed from relative to absolute step because it was giving problems for variables that can take a value equal to zero

# Roberto: lessons learned after some experimentation:
#  - Increasing the size/scale of the objective function (efficiency) helps convergence (it also makes optimization more aggresive)
#  - SNOPT and other solvers struggles to converge when tol<1e-3
#  - If derivative_abs_step is not provided the new wrapper will use a suitable value
#     - eps^(1/2) for forward finite differences (2-point in Scipy's terminology)
#     - eps^(1/3) for central finite differences (3-point in Scipy's terminology)
#  - SLSQP and SNOPT solvers converge better when using the "optimal" step size (is it always the case?)
#  - I also experienced better termination using the 3-point method. This suggest that accurate finite differences are necessary for proper termination to tight tolerance
#  Is the termination not working well because of inaccurate finite differences, or because there is a non-smooth function being triggered? (abs, min, max, if's). We should scan the code and replace by smoothed functions from math module
>>>>>>> e44028ce
<|MERGE_RESOLUTION|>--- conflicted
+++ resolved
@@ -86,9 +86,6 @@
     #   normalize : True 
 
   solver_options:
-<<<<<<< HEAD
-    max_iter: 100
-=======
     library: pygmo
     method: snopt
     tolerance: 1e-3
@@ -109,5 +106,4 @@
 #     - eps^(1/3) for central finite differences (3-point in Scipy's terminology)
 #  - SLSQP and SNOPT solvers converge better when using the "optimal" step size (is it always the case?)
 #  - I also experienced better termination using the 3-point method. This suggest that accurate finite differences are necessary for proper termination to tight tolerance
-#  Is the termination not working well because of inaccurate finite differences, or because there is a non-smooth function being triggered? (abs, min, max, if's). We should scan the code and replace by smoothed functions from math module
->>>>>>> e44028ce
+#  Is the termination not working well because of inaccurate finite differences, or because there is a non-smooth function being triggered? (abs, min, max, if's). We should scan the code and replace by smoothed functions from math module