<?xml version="1.0" encoding="utf-8" standalone="no"?>
<!DOCTYPE svg PUBLIC "-//W3C//DTD SVG 1.1//EN"
  "http://www.w3.org/Graphics/SVG/1.1/DTD/svg11.dtd">
<svg xmlns:xlink="http://www.w3.org/1999/xlink" width="444.72pt" height="328.88625pt" viewBox="0 0 444.72 328.88625" xmlns="http://www.w3.org/2000/svg" version="1.1">
 <metadata>
  <rdf:RDF xmlns:dc="http://purl.org/dc/elements/1.1/" xmlns:cc="http://creativecommons.org/ns#" xmlns:rdf="http://www.w3.org/1999/02/22-rdf-syntax-ns#">
   <cc:Work>
    <dc:type rdf:resource="http://purl.org/dc/dcmitype/StillImage"/>
<<<<<<< HEAD
    <dc:date>2023-10-03T17:15:21.584323</dc:date>
=======
    <dc:date>2023-10-02T10:58:39.184237</dc:date>
>>>>>>> 267fd76a
    <dc:format>image/svg+xml</dc:format>
    <dc:creator>
     <cc:Agent>
      <dc:title>Matplotlib v3.7.2, https://matplotlib.org/</dc:title>
     </cc:Agent>
    </dc:creator>
   </cc:Work>
  </rdf:RDF>
 </metadata>
 <defs>
  <style type="text/css">*{stroke-linejoin: round; stroke-linecap: butt}</style>
 </defs>
 <g id="figure_1">
  <g id="patch_1">
   <path d="M 0 328.88625 
L 444.72 328.88625 
L 444.72 0 
L 0 0 
z
" style="fill: #ffffff"/>
  </g>
  <g id="axes_1">
   <g id="patch_2">
    <path d="M 54.82 282.326875 
L 437.52 282.326875 
L 437.52 34.426875 
L 54.82 34.426875 
z
" style="fill: #ffffff"/>
   </g>
   <g id="matplotlib.axis_1">
    <g id="xtick_1">
     <g id="line2d_1">
<<<<<<< HEAD
      <path d="M 72.238182 284.766875 
L 72.238182 34.426875 
" clip-path="url(#p0e68767d5d)" style="fill: none; stroke: #000000; stroke-opacity: 0.5; stroke-width: 0.5; stroke-linecap: square"/>
     </g>
     <g id="line2d_2">
      <defs>
       <path id="m6b86f881ae" d="M 0 0 
=======
      <path d="M 72.215455 282.326875 
L 72.215455 34.426875 
" clip-path="url(#p666514def5)" style="fill: none; stroke: #000000; stroke-opacity: 0.5; stroke-width: 0.5; stroke-linecap: square"/>
     </g>
     <g id="line2d_2">
      <defs>
       <path id="m95293ed7f9" d="M 0 0 
>>>>>>> 267fd76a
L 0 -6 
" style="stroke: #000000; stroke-width: 1.25"/>
      </defs>
      <g>
<<<<<<< HEAD
       <use xlink:href="#m6b86f881ae" x="72.238182" y="284.766875" style="fill: #ffffff; stroke: #000000; stroke-width: 1.25"/>
=======
       <use xlink:href="#m95293ed7f9" x="72.215455" y="282.326875" style="fill: #ffffff; stroke: #000000; stroke-width: 1.25"/>
>>>>>>> 267fd76a
      </g>
     </g>
     <g id="line2d_3">
      <defs>
<<<<<<< HEAD
       <path id="mb416cad6d7" d="M 0 0 
=======
       <path id="m92653b6144" d="M 0 0 
>>>>>>> 267fd76a
L 0 6 
" style="stroke: #000000; stroke-width: 1.25"/>
      </defs>
      <g>
<<<<<<< HEAD
       <use xlink:href="#mb416cad6d7" x="72.238182" y="34.426875" style="fill: #ffffff; stroke: #000000; stroke-width: 1.25"/>
=======
       <use xlink:href="#m92653b6144" x="72.215455" y="34.426875" style="fill: #ffffff; stroke: #000000; stroke-width: 1.25"/>
>>>>>>> 267fd76a
      </g>
     </g>
     <g id="text_1">
      <!-- −20 -->
      <g transform="translate(62.832017 294.159375) scale(0.12 -0.12)">
       <defs>
        <path id="TimesNewRomanPSMT-2212" d="M 3484 2000 
L 116 2000 
L 116 2256 
L 3484 2256 
L 3484 2000 
z
" transform="scale(0.015625)"/>
        <path id="TimesNewRomanPSMT-32" d="M 2934 816 
L 2638 0 
L 138 0 
L 138 116 
Q 1241 1122 1691 1759 
Q 2141 2397 2141 2925 
Q 2141 3328 1894 3587 
Q 1647 3847 1303 3847 
Q 991 3847 742 3664 
Q 494 3481 375 3128 
L 259 3128 
Q 338 3706 661 4015 
Q 984 4325 1469 4325 
Q 1984 4325 2329 3994 
Q 2675 3663 2675 3213 
Q 2675 2891 2525 2569 
Q 2294 2063 1775 1497 
Q 997 647 803 472 
L 1909 472 
Q 2247 472 2383 497 
Q 2519 522 2628 598 
Q 2738 675 2819 816 
L 2934 816 
z
" transform="scale(0.015625)"/>
        <path id="TimesNewRomanPSMT-30" d="M 231 2094 
Q 231 2819 450 3342 
Q 669 3866 1031 4122 
Q 1313 4325 1613 4325 
Q 2100 4325 2488 3828 
Q 2972 3213 2972 2159 
Q 2972 1422 2759 906 
Q 2547 391 2217 158 
Q 1888 -75 1581 -75 
Q 975 -75 572 641 
Q 231 1244 231 2094 
z
M 844 2016 
Q 844 1141 1059 588 
Q 1238 122 1591 122 
Q 1759 122 1940 273 
Q 2122 425 2216 781 
Q 2359 1319 2359 2297 
Q 2359 3022 2209 3506 
Q 2097 3866 1919 4016 
Q 1791 4119 1609 4119 
Q 1397 4119 1231 3928 
Q 1006 3669 925 3112 
Q 844 2556 844 2016 
z
" transform="scale(0.015625)"/>
       </defs>
       <use xlink:href="#TimesNewRomanPSMT-2212"/>
       <use xlink:href="#TimesNewRomanPSMT-32" x="56.396484"/>
       <use xlink:href="#TimesNewRomanPSMT-30" x="106.396484"/>
      </g>
     </g>
    </g>
    <g id="xtick_2">
     <g id="line2d_4">
<<<<<<< HEAD
      <path d="M 115.783636 284.766875 
L 115.783636 34.426875 
" clip-path="url(#p0e68767d5d)" style="fill: none; stroke: #000000; stroke-opacity: 0.5; stroke-width: 0.5; stroke-linecap: square"/>
     </g>
     <g id="line2d_5">
      <g>
       <use xlink:href="#m6b86f881ae" x="115.783636" y="284.766875" style="fill: #ffffff; stroke: #000000; stroke-width: 1.25"/>
=======
      <path d="M 115.704091 282.326875 
L 115.704091 34.426875 
" clip-path="url(#p666514def5)" style="fill: none; stroke: #000000; stroke-opacity: 0.5; stroke-width: 0.5; stroke-linecap: square"/>
     </g>
     <g id="line2d_5">
      <g>
       <use xlink:href="#m95293ed7f9" x="115.704091" y="282.326875" style="fill: #ffffff; stroke: #000000; stroke-width: 1.25"/>
>>>>>>> 267fd76a
      </g>
     </g>
     <g id="line2d_6">
      <g>
<<<<<<< HEAD
       <use xlink:href="#mb416cad6d7" x="115.783636" y="34.426875" style="fill: #ffffff; stroke: #000000; stroke-width: 1.25"/>
=======
       <use xlink:href="#m92653b6144" x="115.704091" y="34.426875" style="fill: #ffffff; stroke: #000000; stroke-width: 1.25"/>
>>>>>>> 267fd76a
      </g>
     </g>
     <g id="text_2">
      <!-- −15 -->
      <g transform="translate(106.320653 294.159375) scale(0.12 -0.12)">
       <defs>
        <path id="TimesNewRomanPSMT-31" d="M 750 3822 
L 1781 4325 
L 1884 4325 
L 1884 747 
Q 1884 391 1914 303 
Q 1944 216 2037 169 
Q 2131 122 2419 116 
L 2419 0 
L 825 0 
L 825 116 
Q 1125 122 1212 167 
Q 1300 213 1334 289 
Q 1369 366 1369 747 
L 1369 3034 
Q 1369 3497 1338 3628 
Q 1316 3728 1258 3775 
Q 1200 3822 1119 3822 
Q 1003 3822 797 3725 
L 750 3822 
z
" transform="scale(0.015625)"/>
        <path id="TimesNewRomanPSMT-35" d="M 2778 4238 
L 2534 3706 
L 1259 3706 
L 981 3138 
Q 1809 3016 2294 2522 
Q 2709 2097 2709 1522 
Q 2709 1188 2573 903 
Q 2438 619 2231 419 
Q 2025 219 1772 97 
Q 1413 -75 1034 -75 
Q 653 -75 479 54 
Q 306 184 306 341 
Q 306 428 378 495 
Q 450 563 559 563 
Q 641 563 702 538 
Q 763 513 909 409 
Q 1144 247 1384 247 
Q 1750 247 2026 523 
Q 2303 800 2303 1197 
Q 2303 1581 2056 1914 
Q 1809 2247 1375 2428 
Q 1034 2569 447 2591 
L 1259 4238 
L 2778 4238 
z
" transform="scale(0.015625)"/>
       </defs>
       <use xlink:href="#TimesNewRomanPSMT-2212"/>
       <use xlink:href="#TimesNewRomanPSMT-31" x="56.396484"/>
       <use xlink:href="#TimesNewRomanPSMT-35" x="106.396484"/>
      </g>
     </g>
    </g>
    <g id="xtick_3">
     <g id="line2d_7">
<<<<<<< HEAD
      <path d="M 159.329091 284.766875 
L 159.329091 34.426875 
" clip-path="url(#p0e68767d5d)" style="fill: none; stroke: #000000; stroke-opacity: 0.5; stroke-width: 0.5; stroke-linecap: square"/>
     </g>
     <g id="line2d_8">
      <g>
       <use xlink:href="#m6b86f881ae" x="159.329091" y="284.766875" style="fill: #ffffff; stroke: #000000; stroke-width: 1.25"/>
=======
      <path d="M 159.192727 282.326875 
L 159.192727 34.426875 
" clip-path="url(#p666514def5)" style="fill: none; stroke: #000000; stroke-opacity: 0.5; stroke-width: 0.5; stroke-linecap: square"/>
     </g>
     <g id="line2d_8">
      <g>
       <use xlink:href="#m95293ed7f9" x="159.192727" y="282.326875" style="fill: #ffffff; stroke: #000000; stroke-width: 1.25"/>
>>>>>>> 267fd76a
      </g>
     </g>
     <g id="line2d_9">
      <g>
<<<<<<< HEAD
       <use xlink:href="#mb416cad6d7" x="159.329091" y="34.426875" style="fill: #ffffff; stroke: #000000; stroke-width: 1.25"/>
=======
       <use xlink:href="#m92653b6144" x="159.192727" y="34.426875" style="fill: #ffffff; stroke: #000000; stroke-width: 1.25"/>
>>>>>>> 267fd76a
      </g>
     </g>
     <g id="text_3">
      <!-- −10 -->
      <g transform="translate(149.80929 294.159375) scale(0.12 -0.12)">
       <use xlink:href="#TimesNewRomanPSMT-2212"/>
       <use xlink:href="#TimesNewRomanPSMT-31" x="56.396484"/>
       <use xlink:href="#TimesNewRomanPSMT-30" x="106.396484"/>
      </g>
     </g>
    </g>
    <g id="xtick_4">
     <g id="line2d_10">
<<<<<<< HEAD
      <path d="M 202.874545 284.766875 
L 202.874545 34.426875 
" clip-path="url(#p0e68767d5d)" style="fill: none; stroke: #000000; stroke-opacity: 0.5; stroke-width: 0.5; stroke-linecap: square"/>
     </g>
     <g id="line2d_11">
      <g>
       <use xlink:href="#m6b86f881ae" x="202.874545" y="284.766875" style="fill: #ffffff; stroke: #000000; stroke-width: 1.25"/>
=======
      <path d="M 202.681364 282.326875 
L 202.681364 34.426875 
" clip-path="url(#p666514def5)" style="fill: none; stroke: #000000; stroke-opacity: 0.5; stroke-width: 0.5; stroke-linecap: square"/>
     </g>
     <g id="line2d_11">
      <g>
       <use xlink:href="#m95293ed7f9" x="202.681364" y="282.326875" style="fill: #ffffff; stroke: #000000; stroke-width: 1.25"/>
>>>>>>> 267fd76a
      </g>
     </g>
     <g id="line2d_12">
      <g>
<<<<<<< HEAD
       <use xlink:href="#mb416cad6d7" x="202.874545" y="34.426875" style="fill: #ffffff; stroke: #000000; stroke-width: 1.25"/>
=======
       <use xlink:href="#m92653b6144" x="202.681364" y="34.426875" style="fill: #ffffff; stroke: #000000; stroke-width: 1.25"/>
>>>>>>> 267fd76a
      </g>
     </g>
     <g id="text_4">
      <!-- −5 -->
      <g transform="translate(196.297926 294.159375) scale(0.12 -0.12)">
       <use xlink:href="#TimesNewRomanPSMT-2212"/>
       <use xlink:href="#TimesNewRomanPSMT-35" x="56.396484"/>
      </g>
     </g>
    </g>
    <g id="xtick_5">
     <g id="line2d_13">
<<<<<<< HEAD
      <path d="M 246.42 284.766875 
L 246.42 34.426875 
" clip-path="url(#p0e68767d5d)" style="fill: none; stroke: #000000; stroke-opacity: 0.5; stroke-width: 0.5; stroke-linecap: square"/>
     </g>
     <g id="line2d_14">
      <g>
       <use xlink:href="#m6b86f881ae" x="246.42" y="284.766875" style="fill: #ffffff; stroke: #000000; stroke-width: 1.25"/>
=======
      <path d="M 246.17 282.326875 
L 246.17 34.426875 
" clip-path="url(#p666514def5)" style="fill: none; stroke: #000000; stroke-opacity: 0.5; stroke-width: 0.5; stroke-linecap: square"/>
     </g>
     <g id="line2d_14">
      <g>
       <use xlink:href="#m95293ed7f9" x="246.17" y="282.326875" style="fill: #ffffff; stroke: #000000; stroke-width: 1.25"/>
>>>>>>> 267fd76a
      </g>
     </g>
     <g id="line2d_15">
      <g>
<<<<<<< HEAD
       <use xlink:href="#mb416cad6d7" x="246.42" y="34.426875" style="fill: #ffffff; stroke: #000000; stroke-width: 1.25"/>
=======
       <use xlink:href="#m92653b6144" x="246.17" y="34.426875" style="fill: #ffffff; stroke: #000000; stroke-width: 1.25"/>
>>>>>>> 267fd76a
      </g>
     </g>
     <g id="text_5">
      <!-- 0 -->
      <g transform="translate(243.17 294.159375) scale(0.12 -0.12)">
       <use xlink:href="#TimesNewRomanPSMT-30"/>
      </g>
     </g>
    </g>
    <g id="xtick_6">
     <g id="line2d_16">
<<<<<<< HEAD
      <path d="M 289.965455 284.766875 
L 289.965455 34.426875 
" clip-path="url(#p0e68767d5d)" style="fill: none; stroke: #000000; stroke-opacity: 0.5; stroke-width: 0.5; stroke-linecap: square"/>
     </g>
     <g id="line2d_17">
      <g>
       <use xlink:href="#m6b86f881ae" x="289.965455" y="284.766875" style="fill: #ffffff; stroke: #000000; stroke-width: 1.25"/>
=======
      <path d="M 289.658636 282.326875 
L 289.658636 34.426875 
" clip-path="url(#p666514def5)" style="fill: none; stroke: #000000; stroke-opacity: 0.5; stroke-width: 0.5; stroke-linecap: square"/>
     </g>
     <g id="line2d_17">
      <g>
       <use xlink:href="#m95293ed7f9" x="289.658636" y="282.326875" style="fill: #ffffff; stroke: #000000; stroke-width: 1.25"/>
>>>>>>> 267fd76a
      </g>
     </g>
     <g id="line2d_18">
      <g>
<<<<<<< HEAD
       <use xlink:href="#mb416cad6d7" x="289.965455" y="34.426875" style="fill: #ffffff; stroke: #000000; stroke-width: 1.25"/>
=======
       <use xlink:href="#m92653b6144" x="289.658636" y="34.426875" style="fill: #ffffff; stroke: #000000; stroke-width: 1.25"/>
>>>>>>> 267fd76a
      </g>
     </g>
     <g id="text_6">
      <!-- 5 -->
      <g transform="translate(286.658636 294.159375) scale(0.12 -0.12)">
       <use xlink:href="#TimesNewRomanPSMT-35"/>
      </g>
     </g>
    </g>
    <g id="xtick_7">
     <g id="line2d_19">
<<<<<<< HEAD
      <path d="M 333.510909 284.766875 
L 333.510909 34.426875 
" clip-path="url(#p0e68767d5d)" style="fill: none; stroke: #000000; stroke-opacity: 0.5; stroke-width: 0.5; stroke-linecap: square"/>
     </g>
     <g id="line2d_20">
      <g>
       <use xlink:href="#m6b86f881ae" x="333.510909" y="284.766875" style="fill: #ffffff; stroke: #000000; stroke-width: 1.25"/>
=======
      <path d="M 333.147273 282.326875 
L 333.147273 34.426875 
" clip-path="url(#p666514def5)" style="fill: none; stroke: #000000; stroke-opacity: 0.5; stroke-width: 0.5; stroke-linecap: square"/>
     </g>
     <g id="line2d_20">
      <g>
       <use xlink:href="#m95293ed7f9" x="333.147273" y="282.326875" style="fill: #ffffff; stroke: #000000; stroke-width: 1.25"/>
>>>>>>> 267fd76a
      </g>
     </g>
     <g id="line2d_21">
      <g>
<<<<<<< HEAD
       <use xlink:href="#mb416cad6d7" x="333.510909" y="34.426875" style="fill: #ffffff; stroke: #000000; stroke-width: 1.25"/>
=======
       <use xlink:href="#m92653b6144" x="333.147273" y="34.426875" style="fill: #ffffff; stroke: #000000; stroke-width: 1.25"/>
>>>>>>> 267fd76a
      </g>
     </g>
     <g id="text_7">
      <!-- 10 -->
      <g transform="translate(327.147273 294.159375) scale(0.12 -0.12)">
       <use xlink:href="#TimesNewRomanPSMT-31"/>
       <use xlink:href="#TimesNewRomanPSMT-30" x="50"/>
      </g>
     </g>
    </g>
    <g id="xtick_8">
     <g id="line2d_22">
<<<<<<< HEAD
      <path d="M 377.056364 284.766875 
L 377.056364 34.426875 
" clip-path="url(#p0e68767d5d)" style="fill: none; stroke: #000000; stroke-opacity: 0.5; stroke-width: 0.5; stroke-linecap: square"/>
     </g>
     <g id="line2d_23">
      <g>
       <use xlink:href="#m6b86f881ae" x="377.056364" y="284.766875" style="fill: #ffffff; stroke: #000000; stroke-width: 1.25"/>
=======
      <path d="M 376.635909 282.326875 
L 376.635909 34.426875 
" clip-path="url(#p666514def5)" style="fill: none; stroke: #000000; stroke-opacity: 0.5; stroke-width: 0.5; stroke-linecap: square"/>
     </g>
     <g id="line2d_23">
      <g>
       <use xlink:href="#m95293ed7f9" x="376.635909" y="282.326875" style="fill: #ffffff; stroke: #000000; stroke-width: 1.25"/>
>>>>>>> 267fd76a
      </g>
     </g>
     <g id="line2d_24">
      <g>
<<<<<<< HEAD
       <use xlink:href="#mb416cad6d7" x="377.056364" y="34.426875" style="fill: #ffffff; stroke: #000000; stroke-width: 1.25"/>
=======
       <use xlink:href="#m92653b6144" x="376.635909" y="34.426875" style="fill: #ffffff; stroke: #000000; stroke-width: 1.25"/>
>>>>>>> 267fd76a
      </g>
     </g>
     <g id="text_8">
      <!-- 15 -->
      <g transform="translate(370.635909 294.159375) scale(0.12 -0.12)">
       <use xlink:href="#TimesNewRomanPSMT-31"/>
       <use xlink:href="#TimesNewRomanPSMT-35" x="50"/>
      </g>
     </g>
    </g>
    <g id="xtick_9">
     <g id="line2d_25">
<<<<<<< HEAD
      <path d="M 420.601818 284.766875 
L 420.601818 34.426875 
" clip-path="url(#p0e68767d5d)" style="fill: none; stroke: #000000; stroke-opacity: 0.5; stroke-width: 0.5; stroke-linecap: square"/>
     </g>
     <g id="line2d_26">
      <g>
       <use xlink:href="#m6b86f881ae" x="420.601818" y="284.766875" style="fill: #ffffff; stroke: #000000; stroke-width: 1.25"/>
=======
      <path d="M 420.124545 282.326875 
L 420.124545 34.426875 
" clip-path="url(#p666514def5)" style="fill: none; stroke: #000000; stroke-opacity: 0.5; stroke-width: 0.5; stroke-linecap: square"/>
     </g>
     <g id="line2d_26">
      <g>
       <use xlink:href="#m95293ed7f9" x="420.124545" y="282.326875" style="fill: #ffffff; stroke: #000000; stroke-width: 1.25"/>
>>>>>>> 267fd76a
      </g>
     </g>
     <g id="line2d_27">
      <g>
<<<<<<< HEAD
       <use xlink:href="#mb416cad6d7" x="420.601818" y="34.426875" style="fill: #ffffff; stroke: #000000; stroke-width: 1.25"/>
=======
       <use xlink:href="#m92653b6144" x="420.124545" y="34.426875" style="fill: #ffffff; stroke: #000000; stroke-width: 1.25"/>
>>>>>>> 267fd76a
      </g>
     </g>
     <g id="text_9">
      <!-- 20 -->
      <g transform="translate(414.124545 294.159375) scale(0.12 -0.12)">
       <use xlink:href="#TimesNewRomanPSMT-32"/>
       <use xlink:href="#TimesNewRomanPSMT-30" x="50"/>
      </g>
     </g>
    </g>
    <g id="xtick_10">
     <g id="line2d_28">
      <defs>
<<<<<<< HEAD
       <path id="m6bd14c48cb" d="M 0 0 
=======
       <path id="m9f60f7972d" d="M 0 0 
>>>>>>> 267fd76a
L 0 -3 
" style="stroke: #000000; stroke-width: 0.75"/>
      </defs>
      <g>
<<<<<<< HEAD
       <use xlink:href="#m6bd14c48cb" x="54.82" y="284.766875" style="fill: #ffffff; stroke: #000000; stroke-width: 0.75"/>
=======
       <use xlink:href="#m9f60f7972d" x="63.517727" y="282.326875" style="fill: #ffffff; stroke: #000000; stroke-width: 0.75"/>
>>>>>>> 267fd76a
      </g>
     </g>
     <g id="line2d_29">
      <defs>
<<<<<<< HEAD
       <path id="med207e44f7" d="M 0 0 
=======
       <path id="mb3a9421474" d="M 0 0 
>>>>>>> 267fd76a
L 0 3 
" style="stroke: #000000; stroke-width: 0.75"/>
      </defs>
      <g>
<<<<<<< HEAD
       <use xlink:href="#med207e44f7" x="54.82" y="34.426875" style="fill: #ffffff; stroke: #000000; stroke-width: 0.75"/>
=======
       <use xlink:href="#mb3a9421474" x="63.517727" y="34.426875" style="fill: #ffffff; stroke: #000000; stroke-width: 0.75"/>
>>>>>>> 267fd76a
      </g>
     </g>
    </g>
    <g id="xtick_11">
     <g id="line2d_30">
      <g>
<<<<<<< HEAD
       <use xlink:href="#m6bd14c48cb" x="63.529091" y="284.766875" style="fill: #ffffff; stroke: #000000; stroke-width: 0.75"/>
=======
       <use xlink:href="#m9f60f7972d" x="80.913182" y="282.326875" style="fill: #ffffff; stroke: #000000; stroke-width: 0.75"/>
>>>>>>> 267fd76a
      </g>
     </g>
     <g id="line2d_31">
      <g>
<<<<<<< HEAD
       <use xlink:href="#med207e44f7" x="63.529091" y="34.426875" style="fill: #ffffff; stroke: #000000; stroke-width: 0.75"/>
=======
       <use xlink:href="#mb3a9421474" x="80.913182" y="34.426875" style="fill: #ffffff; stroke: #000000; stroke-width: 0.75"/>
>>>>>>> 267fd76a
      </g>
     </g>
    </g>
    <g id="xtick_12">
     <g id="line2d_32">
      <g>
<<<<<<< HEAD
       <use xlink:href="#m6bd14c48cb" x="80.947273" y="284.766875" style="fill: #ffffff; stroke: #000000; stroke-width: 0.75"/>
=======
       <use xlink:href="#m9f60f7972d" x="89.610909" y="282.326875" style="fill: #ffffff; stroke: #000000; stroke-width: 0.75"/>
>>>>>>> 267fd76a
      </g>
     </g>
     <g id="line2d_33">
      <g>
<<<<<<< HEAD
       <use xlink:href="#med207e44f7" x="80.947273" y="34.426875" style="fill: #ffffff; stroke: #000000; stroke-width: 0.75"/>
=======
       <use xlink:href="#mb3a9421474" x="89.610909" y="34.426875" style="fill: #ffffff; stroke: #000000; stroke-width: 0.75"/>
>>>>>>> 267fd76a
      </g>
     </g>
    </g>
    <g id="xtick_13">
     <g id="line2d_34">
      <g>
<<<<<<< HEAD
       <use xlink:href="#m6bd14c48cb" x="89.656364" y="284.766875" style="fill: #ffffff; stroke: #000000; stroke-width: 0.75"/>
=======
       <use xlink:href="#m9f60f7972d" x="98.308636" y="282.326875" style="fill: #ffffff; stroke: #000000; stroke-width: 0.75"/>
>>>>>>> 267fd76a
      </g>
     </g>
     <g id="line2d_35">
      <g>
<<<<<<< HEAD
       <use xlink:href="#med207e44f7" x="89.656364" y="34.426875" style="fill: #ffffff; stroke: #000000; stroke-width: 0.75"/>
=======
       <use xlink:href="#mb3a9421474" x="98.308636" y="34.426875" style="fill: #ffffff; stroke: #000000; stroke-width: 0.75"/>
>>>>>>> 267fd76a
      </g>
     </g>
    </g>
    <g id="xtick_14">
     <g id="line2d_36">
      <g>
<<<<<<< HEAD
       <use xlink:href="#m6bd14c48cb" x="98.365455" y="284.766875" style="fill: #ffffff; stroke: #000000; stroke-width: 0.75"/>
=======
       <use xlink:href="#m9f60f7972d" x="107.006364" y="282.326875" style="fill: #ffffff; stroke: #000000; stroke-width: 0.75"/>
>>>>>>> 267fd76a
      </g>
     </g>
     <g id="line2d_37">
      <g>
<<<<<<< HEAD
       <use xlink:href="#med207e44f7" x="98.365455" y="34.426875" style="fill: #ffffff; stroke: #000000; stroke-width: 0.75"/>
=======
       <use xlink:href="#mb3a9421474" x="107.006364" y="34.426875" style="fill: #ffffff; stroke: #000000; stroke-width: 0.75"/>
>>>>>>> 267fd76a
      </g>
     </g>
    </g>
    <g id="xtick_15">
     <g id="line2d_38">
      <g>
<<<<<<< HEAD
       <use xlink:href="#m6bd14c48cb" x="107.074545" y="284.766875" style="fill: #ffffff; stroke: #000000; stroke-width: 0.75"/>
=======
       <use xlink:href="#m9f60f7972d" x="124.401818" y="282.326875" style="fill: #ffffff; stroke: #000000; stroke-width: 0.75"/>
>>>>>>> 267fd76a
      </g>
     </g>
     <g id="line2d_39">
      <g>
<<<<<<< HEAD
       <use xlink:href="#med207e44f7" x="107.074545" y="34.426875" style="fill: #ffffff; stroke: #000000; stroke-width: 0.75"/>
=======
       <use xlink:href="#mb3a9421474" x="124.401818" y="34.426875" style="fill: #ffffff; stroke: #000000; stroke-width: 0.75"/>
>>>>>>> 267fd76a
      </g>
     </g>
    </g>
    <g id="xtick_16">
     <g id="line2d_40">
      <g>
<<<<<<< HEAD
       <use xlink:href="#m6bd14c48cb" x="124.492727" y="284.766875" style="fill: #ffffff; stroke: #000000; stroke-width: 0.75"/>
=======
       <use xlink:href="#m9f60f7972d" x="133.099545" y="282.326875" style="fill: #ffffff; stroke: #000000; stroke-width: 0.75"/>
>>>>>>> 267fd76a
      </g>
     </g>
     <g id="line2d_41">
      <g>
<<<<<<< HEAD
       <use xlink:href="#med207e44f7" x="124.492727" y="34.426875" style="fill: #ffffff; stroke: #000000; stroke-width: 0.75"/>
=======
       <use xlink:href="#mb3a9421474" x="133.099545" y="34.426875" style="fill: #ffffff; stroke: #000000; stroke-width: 0.75"/>
>>>>>>> 267fd76a
      </g>
     </g>
    </g>
    <g id="xtick_17">
     <g id="line2d_42">
      <g>
<<<<<<< HEAD
       <use xlink:href="#m6bd14c48cb" x="133.201818" y="284.766875" style="fill: #ffffff; stroke: #000000; stroke-width: 0.75"/>
=======
       <use xlink:href="#m9f60f7972d" x="141.797273" y="282.326875" style="fill: #ffffff; stroke: #000000; stroke-width: 0.75"/>
>>>>>>> 267fd76a
      </g>
     </g>
     <g id="line2d_43">
      <g>
<<<<<<< HEAD
       <use xlink:href="#med207e44f7" x="133.201818" y="34.426875" style="fill: #ffffff; stroke: #000000; stroke-width: 0.75"/>
=======
       <use xlink:href="#mb3a9421474" x="141.797273" y="34.426875" style="fill: #ffffff; stroke: #000000; stroke-width: 0.75"/>
>>>>>>> 267fd76a
      </g>
     </g>
    </g>
    <g id="xtick_18">
     <g id="line2d_44">
      <g>
<<<<<<< HEAD
       <use xlink:href="#m6bd14c48cb" x="141.910909" y="284.766875" style="fill: #ffffff; stroke: #000000; stroke-width: 0.75"/>
=======
       <use xlink:href="#m9f60f7972d" x="150.495" y="282.326875" style="fill: #ffffff; stroke: #000000; stroke-width: 0.75"/>
>>>>>>> 267fd76a
      </g>
     </g>
     <g id="line2d_45">
      <g>
<<<<<<< HEAD
       <use xlink:href="#med207e44f7" x="141.910909" y="34.426875" style="fill: #ffffff; stroke: #000000; stroke-width: 0.75"/>
=======
       <use xlink:href="#mb3a9421474" x="150.495" y="34.426875" style="fill: #ffffff; stroke: #000000; stroke-width: 0.75"/>
>>>>>>> 267fd76a
      </g>
     </g>
    </g>
    <g id="xtick_19">
     <g id="line2d_46">
      <g>
<<<<<<< HEAD
       <use xlink:href="#m6bd14c48cb" x="150.62" y="284.766875" style="fill: #ffffff; stroke: #000000; stroke-width: 0.75"/>
=======
       <use xlink:href="#m9f60f7972d" x="167.890455" y="282.326875" style="fill: #ffffff; stroke: #000000; stroke-width: 0.75"/>
>>>>>>> 267fd76a
      </g>
     </g>
     <g id="line2d_47">
      <g>
<<<<<<< HEAD
       <use xlink:href="#med207e44f7" x="150.62" y="34.426875" style="fill: #ffffff; stroke: #000000; stroke-width: 0.75"/>
=======
       <use xlink:href="#mb3a9421474" x="167.890455" y="34.426875" style="fill: #ffffff; stroke: #000000; stroke-width: 0.75"/>
>>>>>>> 267fd76a
      </g>
     </g>
    </g>
    <g id="xtick_20">
     <g id="line2d_48">
      <g>
<<<<<<< HEAD
       <use xlink:href="#m6bd14c48cb" x="168.038182" y="284.766875" style="fill: #ffffff; stroke: #000000; stroke-width: 0.75"/>
=======
       <use xlink:href="#m9f60f7972d" x="176.588182" y="282.326875" style="fill: #ffffff; stroke: #000000; stroke-width: 0.75"/>
>>>>>>> 267fd76a
      </g>
     </g>
     <g id="line2d_49">
      <g>
<<<<<<< HEAD
       <use xlink:href="#med207e44f7" x="168.038182" y="34.426875" style="fill: #ffffff; stroke: #000000; stroke-width: 0.75"/>
=======
       <use xlink:href="#mb3a9421474" x="176.588182" y="34.426875" style="fill: #ffffff; stroke: #000000; stroke-width: 0.75"/>
>>>>>>> 267fd76a
      </g>
     </g>
    </g>
    <g id="xtick_21">
     <g id="line2d_50">
      <g>
<<<<<<< HEAD
       <use xlink:href="#m6bd14c48cb" x="176.747273" y="284.766875" style="fill: #ffffff; stroke: #000000; stroke-width: 0.75"/>
=======
       <use xlink:href="#m9f60f7972d" x="185.285909" y="282.326875" style="fill: #ffffff; stroke: #000000; stroke-width: 0.75"/>
>>>>>>> 267fd76a
      </g>
     </g>
     <g id="line2d_51">
      <g>
<<<<<<< HEAD
       <use xlink:href="#med207e44f7" x="176.747273" y="34.426875" style="fill: #ffffff; stroke: #000000; stroke-width: 0.75"/>
=======
       <use xlink:href="#mb3a9421474" x="185.285909" y="34.426875" style="fill: #ffffff; stroke: #000000; stroke-width: 0.75"/>
>>>>>>> 267fd76a
      </g>
     </g>
    </g>
    <g id="xtick_22">
     <g id="line2d_52">
      <g>
<<<<<<< HEAD
       <use xlink:href="#m6bd14c48cb" x="185.456364" y="284.766875" style="fill: #ffffff; stroke: #000000; stroke-width: 0.75"/>
=======
       <use xlink:href="#m9f60f7972d" x="193.983636" y="282.326875" style="fill: #ffffff; stroke: #000000; stroke-width: 0.75"/>
>>>>>>> 267fd76a
      </g>
     </g>
     <g id="line2d_53">
      <g>
<<<<<<< HEAD
       <use xlink:href="#med207e44f7" x="185.456364" y="34.426875" style="fill: #ffffff; stroke: #000000; stroke-width: 0.75"/>
=======
       <use xlink:href="#mb3a9421474" x="193.983636" y="34.426875" style="fill: #ffffff; stroke: #000000; stroke-width: 0.75"/>
>>>>>>> 267fd76a
      </g>
     </g>
    </g>
    <g id="xtick_23">
     <g id="line2d_54">
      <g>
<<<<<<< HEAD
       <use xlink:href="#m6bd14c48cb" x="194.165455" y="284.766875" style="fill: #ffffff; stroke: #000000; stroke-width: 0.75"/>
=======
       <use xlink:href="#m9f60f7972d" x="211.379091" y="282.326875" style="fill: #ffffff; stroke: #000000; stroke-width: 0.75"/>
>>>>>>> 267fd76a
      </g>
     </g>
     <g id="line2d_55">
      <g>
<<<<<<< HEAD
       <use xlink:href="#med207e44f7" x="194.165455" y="34.426875" style="fill: #ffffff; stroke: #000000; stroke-width: 0.75"/>
=======
       <use xlink:href="#mb3a9421474" x="211.379091" y="34.426875" style="fill: #ffffff; stroke: #000000; stroke-width: 0.75"/>
>>>>>>> 267fd76a
      </g>
     </g>
    </g>
    <g id="xtick_24">
     <g id="line2d_56">
      <g>
<<<<<<< HEAD
       <use xlink:href="#m6bd14c48cb" x="211.583636" y="284.766875" style="fill: #ffffff; stroke: #000000; stroke-width: 0.75"/>
=======
       <use xlink:href="#m9f60f7972d" x="220.076818" y="282.326875" style="fill: #ffffff; stroke: #000000; stroke-width: 0.75"/>
>>>>>>> 267fd76a
      </g>
     </g>
     <g id="line2d_57">
      <g>
<<<<<<< HEAD
       <use xlink:href="#med207e44f7" x="211.583636" y="34.426875" style="fill: #ffffff; stroke: #000000; stroke-width: 0.75"/>
=======
       <use xlink:href="#mb3a9421474" x="220.076818" y="34.426875" style="fill: #ffffff; stroke: #000000; stroke-width: 0.75"/>
>>>>>>> 267fd76a
      </g>
     </g>
    </g>
    <g id="xtick_25">
     <g id="line2d_58">
      <g>
<<<<<<< HEAD
       <use xlink:href="#m6bd14c48cb" x="220.292727" y="284.766875" style="fill: #ffffff; stroke: #000000; stroke-width: 0.75"/>
=======
       <use xlink:href="#m9f60f7972d" x="228.774545" y="282.326875" style="fill: #ffffff; stroke: #000000; stroke-width: 0.75"/>
>>>>>>> 267fd76a
      </g>
     </g>
     <g id="line2d_59">
      <g>
<<<<<<< HEAD
       <use xlink:href="#med207e44f7" x="220.292727" y="34.426875" style="fill: #ffffff; stroke: #000000; stroke-width: 0.75"/>
=======
       <use xlink:href="#mb3a9421474" x="228.774545" y="34.426875" style="fill: #ffffff; stroke: #000000; stroke-width: 0.75"/>
>>>>>>> 267fd76a
      </g>
     </g>
    </g>
    <g id="xtick_26">
     <g id="line2d_60">
      <g>
<<<<<<< HEAD
       <use xlink:href="#m6bd14c48cb" x="229.001818" y="284.766875" style="fill: #ffffff; stroke: #000000; stroke-width: 0.75"/>
=======
       <use xlink:href="#m9f60f7972d" x="237.472273" y="282.326875" style="fill: #ffffff; stroke: #000000; stroke-width: 0.75"/>
>>>>>>> 267fd76a
      </g>
     </g>
     <g id="line2d_61">
      <g>
<<<<<<< HEAD
       <use xlink:href="#med207e44f7" x="229.001818" y="34.426875" style="fill: #ffffff; stroke: #000000; stroke-width: 0.75"/>
=======
       <use xlink:href="#mb3a9421474" x="237.472273" y="34.426875" style="fill: #ffffff; stroke: #000000; stroke-width: 0.75"/>
>>>>>>> 267fd76a
      </g>
     </g>
    </g>
    <g id="xtick_27">
     <g id="line2d_62">
      <g>
<<<<<<< HEAD
       <use xlink:href="#m6bd14c48cb" x="237.710909" y="284.766875" style="fill: #ffffff; stroke: #000000; stroke-width: 0.75"/>
=======
       <use xlink:href="#m9f60f7972d" x="254.867727" y="282.326875" style="fill: #ffffff; stroke: #000000; stroke-width: 0.75"/>
>>>>>>> 267fd76a
      </g>
     </g>
     <g id="line2d_63">
      <g>
<<<<<<< HEAD
       <use xlink:href="#med207e44f7" x="237.710909" y="34.426875" style="fill: #ffffff; stroke: #000000; stroke-width: 0.75"/>
=======
       <use xlink:href="#mb3a9421474" x="254.867727" y="34.426875" style="fill: #ffffff; stroke: #000000; stroke-width: 0.75"/>
>>>>>>> 267fd76a
      </g>
     </g>
    </g>
    <g id="xtick_28">
     <g id="line2d_64">
      <g>
<<<<<<< HEAD
       <use xlink:href="#m6bd14c48cb" x="255.129091" y="284.766875" style="fill: #ffffff; stroke: #000000; stroke-width: 0.75"/>
=======
       <use xlink:href="#m9f60f7972d" x="263.565455" y="282.326875" style="fill: #ffffff; stroke: #000000; stroke-width: 0.75"/>
>>>>>>> 267fd76a
      </g>
     </g>
     <g id="line2d_65">
      <g>
<<<<<<< HEAD
       <use xlink:href="#med207e44f7" x="255.129091" y="34.426875" style="fill: #ffffff; stroke: #000000; stroke-width: 0.75"/>
=======
       <use xlink:href="#mb3a9421474" x="263.565455" y="34.426875" style="fill: #ffffff; stroke: #000000; stroke-width: 0.75"/>
>>>>>>> 267fd76a
      </g>
     </g>
    </g>
    <g id="xtick_29">
     <g id="line2d_66">
      <g>
<<<<<<< HEAD
       <use xlink:href="#m6bd14c48cb" x="263.838182" y="284.766875" style="fill: #ffffff; stroke: #000000; stroke-width: 0.75"/>
=======
       <use xlink:href="#m9f60f7972d" x="272.263182" y="282.326875" style="fill: #ffffff; stroke: #000000; stroke-width: 0.75"/>
>>>>>>> 267fd76a
      </g>
     </g>
     <g id="line2d_67">
      <g>
<<<<<<< HEAD
       <use xlink:href="#med207e44f7" x="263.838182" y="34.426875" style="fill: #ffffff; stroke: #000000; stroke-width: 0.75"/>
=======
       <use xlink:href="#mb3a9421474" x="272.263182" y="34.426875" style="fill: #ffffff; stroke: #000000; stroke-width: 0.75"/>
>>>>>>> 267fd76a
      </g>
     </g>
    </g>
    <g id="xtick_30">
     <g id="line2d_68">
      <g>
<<<<<<< HEAD
       <use xlink:href="#m6bd14c48cb" x="272.547273" y="284.766875" style="fill: #ffffff; stroke: #000000; stroke-width: 0.75"/>
=======
       <use xlink:href="#m9f60f7972d" x="280.960909" y="282.326875" style="fill: #ffffff; stroke: #000000; stroke-width: 0.75"/>
>>>>>>> 267fd76a
      </g>
     </g>
     <g id="line2d_69">
      <g>
<<<<<<< HEAD
       <use xlink:href="#med207e44f7" x="272.547273" y="34.426875" style="fill: #ffffff; stroke: #000000; stroke-width: 0.75"/>
=======
       <use xlink:href="#mb3a9421474" x="280.960909" y="34.426875" style="fill: #ffffff; stroke: #000000; stroke-width: 0.75"/>
>>>>>>> 267fd76a
      </g>
     </g>
    </g>
    <g id="xtick_31">
     <g id="line2d_70">
      <g>
<<<<<<< HEAD
       <use xlink:href="#m6bd14c48cb" x="281.256364" y="284.766875" style="fill: #ffffff; stroke: #000000; stroke-width: 0.75"/>
=======
       <use xlink:href="#m9f60f7972d" x="298.356364" y="282.326875" style="fill: #ffffff; stroke: #000000; stroke-width: 0.75"/>
>>>>>>> 267fd76a
      </g>
     </g>
     <g id="line2d_71">
      <g>
<<<<<<< HEAD
       <use xlink:href="#med207e44f7" x="281.256364" y="34.426875" style="fill: #ffffff; stroke: #000000; stroke-width: 0.75"/>
=======
       <use xlink:href="#mb3a9421474" x="298.356364" y="34.426875" style="fill: #ffffff; stroke: #000000; stroke-width: 0.75"/>
>>>>>>> 267fd76a
      </g>
     </g>
    </g>
    <g id="xtick_32">
     <g id="line2d_72">
      <g>
<<<<<<< HEAD
       <use xlink:href="#m6bd14c48cb" x="298.674545" y="284.766875" style="fill: #ffffff; stroke: #000000; stroke-width: 0.75"/>
=======
       <use xlink:href="#m9f60f7972d" x="307.054091" y="282.326875" style="fill: #ffffff; stroke: #000000; stroke-width: 0.75"/>
>>>>>>> 267fd76a
      </g>
     </g>
     <g id="line2d_73">
      <g>
<<<<<<< HEAD
       <use xlink:href="#med207e44f7" x="298.674545" y="34.426875" style="fill: #ffffff; stroke: #000000; stroke-width: 0.75"/>
=======
       <use xlink:href="#mb3a9421474" x="307.054091" y="34.426875" style="fill: #ffffff; stroke: #000000; stroke-width: 0.75"/>
>>>>>>> 267fd76a
      </g>
     </g>
    </g>
    <g id="xtick_33">
     <g id="line2d_74">
      <g>
<<<<<<< HEAD
       <use xlink:href="#m6bd14c48cb" x="307.383636" y="284.766875" style="fill: #ffffff; stroke: #000000; stroke-width: 0.75"/>
=======
       <use xlink:href="#m9f60f7972d" x="315.751818" y="282.326875" style="fill: #ffffff; stroke: #000000; stroke-width: 0.75"/>
>>>>>>> 267fd76a
      </g>
     </g>
     <g id="line2d_75">
      <g>
<<<<<<< HEAD
       <use xlink:href="#med207e44f7" x="307.383636" y="34.426875" style="fill: #ffffff; stroke: #000000; stroke-width: 0.75"/>
=======
       <use xlink:href="#mb3a9421474" x="315.751818" y="34.426875" style="fill: #ffffff; stroke: #000000; stroke-width: 0.75"/>
>>>>>>> 267fd76a
      </g>
     </g>
    </g>
    <g id="xtick_34">
     <g id="line2d_76">
      <g>
<<<<<<< HEAD
       <use xlink:href="#m6bd14c48cb" x="316.092727" y="284.766875" style="fill: #ffffff; stroke: #000000; stroke-width: 0.75"/>
=======
       <use xlink:href="#m9f60f7972d" x="324.449545" y="282.326875" style="fill: #ffffff; stroke: #000000; stroke-width: 0.75"/>
>>>>>>> 267fd76a
      </g>
     </g>
     <g id="line2d_77">
      <g>
<<<<<<< HEAD
       <use xlink:href="#med207e44f7" x="316.092727" y="34.426875" style="fill: #ffffff; stroke: #000000; stroke-width: 0.75"/>
=======
       <use xlink:href="#mb3a9421474" x="324.449545" y="34.426875" style="fill: #ffffff; stroke: #000000; stroke-width: 0.75"/>
>>>>>>> 267fd76a
      </g>
     </g>
    </g>
    <g id="xtick_35">
     <g id="line2d_78">
      <g>
<<<<<<< HEAD
       <use xlink:href="#m6bd14c48cb" x="324.801818" y="284.766875" style="fill: #ffffff; stroke: #000000; stroke-width: 0.75"/>
=======
       <use xlink:href="#m9f60f7972d" x="341.845" y="282.326875" style="fill: #ffffff; stroke: #000000; stroke-width: 0.75"/>
>>>>>>> 267fd76a
      </g>
     </g>
     <g id="line2d_79">
      <g>
<<<<<<< HEAD
       <use xlink:href="#med207e44f7" x="324.801818" y="34.426875" style="fill: #ffffff; stroke: #000000; stroke-width: 0.75"/>
=======
       <use xlink:href="#mb3a9421474" x="341.845" y="34.426875" style="fill: #ffffff; stroke: #000000; stroke-width: 0.75"/>
>>>>>>> 267fd76a
      </g>
     </g>
    </g>
    <g id="xtick_36">
     <g id="line2d_80">
      <g>
<<<<<<< HEAD
       <use xlink:href="#m6bd14c48cb" x="342.22" y="284.766875" style="fill: #ffffff; stroke: #000000; stroke-width: 0.75"/>
=======
       <use xlink:href="#m9f60f7972d" x="350.542727" y="282.326875" style="fill: #ffffff; stroke: #000000; stroke-width: 0.75"/>
>>>>>>> 267fd76a
      </g>
     </g>
     <g id="line2d_81">
      <g>
<<<<<<< HEAD
       <use xlink:href="#med207e44f7" x="342.22" y="34.426875" style="fill: #ffffff; stroke: #000000; stroke-width: 0.75"/>
=======
       <use xlink:href="#mb3a9421474" x="350.542727" y="34.426875" style="fill: #ffffff; stroke: #000000; stroke-width: 0.75"/>
>>>>>>> 267fd76a
      </g>
     </g>
    </g>
    <g id="xtick_37">
     <g id="line2d_82">
      <g>
<<<<<<< HEAD
       <use xlink:href="#m6bd14c48cb" x="350.929091" y="284.766875" style="fill: #ffffff; stroke: #000000; stroke-width: 0.75"/>
=======
       <use xlink:href="#m9f60f7972d" x="359.240455" y="282.326875" style="fill: #ffffff; stroke: #000000; stroke-width: 0.75"/>
>>>>>>> 267fd76a
      </g>
     </g>
     <g id="line2d_83">
      <g>
<<<<<<< HEAD
       <use xlink:href="#med207e44f7" x="350.929091" y="34.426875" style="fill: #ffffff; stroke: #000000; stroke-width: 0.75"/>
=======
       <use xlink:href="#mb3a9421474" x="359.240455" y="34.426875" style="fill: #ffffff; stroke: #000000; stroke-width: 0.75"/>
>>>>>>> 267fd76a
      </g>
     </g>
    </g>
    <g id="xtick_38">
     <g id="line2d_84">
      <g>
<<<<<<< HEAD
       <use xlink:href="#m6bd14c48cb" x="359.638182" y="284.766875" style="fill: #ffffff; stroke: #000000; stroke-width: 0.75"/>
=======
       <use xlink:href="#m9f60f7972d" x="367.938182" y="282.326875" style="fill: #ffffff; stroke: #000000; stroke-width: 0.75"/>
>>>>>>> 267fd76a
      </g>
     </g>
     <g id="line2d_85">
      <g>
<<<<<<< HEAD
       <use xlink:href="#med207e44f7" x="359.638182" y="34.426875" style="fill: #ffffff; stroke: #000000; stroke-width: 0.75"/>
=======
       <use xlink:href="#mb3a9421474" x="367.938182" y="34.426875" style="fill: #ffffff; stroke: #000000; stroke-width: 0.75"/>
>>>>>>> 267fd76a
      </g>
     </g>
    </g>
    <g id="xtick_39">
     <g id="line2d_86">
      <g>
<<<<<<< HEAD
       <use xlink:href="#m6bd14c48cb" x="368.347273" y="284.766875" style="fill: #ffffff; stroke: #000000; stroke-width: 0.75"/>
=======
       <use xlink:href="#m9f60f7972d" x="385.333636" y="282.326875" style="fill: #ffffff; stroke: #000000; stroke-width: 0.75"/>
>>>>>>> 267fd76a
      </g>
     </g>
     <g id="line2d_87">
      <g>
<<<<<<< HEAD
       <use xlink:href="#med207e44f7" x="368.347273" y="34.426875" style="fill: #ffffff; stroke: #000000; stroke-width: 0.75"/>
=======
       <use xlink:href="#mb3a9421474" x="385.333636" y="34.426875" style="fill: #ffffff; stroke: #000000; stroke-width: 0.75"/>
>>>>>>> 267fd76a
      </g>
     </g>
    </g>
    <g id="xtick_40">
     <g id="line2d_88">
      <g>
<<<<<<< HEAD
       <use xlink:href="#m6bd14c48cb" x="385.765455" y="284.766875" style="fill: #ffffff; stroke: #000000; stroke-width: 0.75"/>
=======
       <use xlink:href="#m9f60f7972d" x="394.031364" y="282.326875" style="fill: #ffffff; stroke: #000000; stroke-width: 0.75"/>
>>>>>>> 267fd76a
      </g>
     </g>
     <g id="line2d_89">
      <g>
<<<<<<< HEAD
       <use xlink:href="#med207e44f7" x="385.765455" y="34.426875" style="fill: #ffffff; stroke: #000000; stroke-width: 0.75"/>
=======
       <use xlink:href="#mb3a9421474" x="394.031364" y="34.426875" style="fill: #ffffff; stroke: #000000; stroke-width: 0.75"/>
>>>>>>> 267fd76a
      </g>
     </g>
    </g>
    <g id="xtick_41">
     <g id="line2d_90">
      <g>
<<<<<<< HEAD
       <use xlink:href="#m6bd14c48cb" x="394.474545" y="284.766875" style="fill: #ffffff; stroke: #000000; stroke-width: 0.75"/>
=======
       <use xlink:href="#m9f60f7972d" x="402.729091" y="282.326875" style="fill: #ffffff; stroke: #000000; stroke-width: 0.75"/>
>>>>>>> 267fd76a
      </g>
     </g>
     <g id="line2d_91">
      <g>
<<<<<<< HEAD
       <use xlink:href="#med207e44f7" x="394.474545" y="34.426875" style="fill: #ffffff; stroke: #000000; stroke-width: 0.75"/>
=======
       <use xlink:href="#mb3a9421474" x="402.729091" y="34.426875" style="fill: #ffffff; stroke: #000000; stroke-width: 0.75"/>
>>>>>>> 267fd76a
      </g>
     </g>
    </g>
    <g id="xtick_42">
     <g id="line2d_92">
      <g>
<<<<<<< HEAD
       <use xlink:href="#m6bd14c48cb" x="403.183636" y="284.766875" style="fill: #ffffff; stroke: #000000; stroke-width: 0.75"/>
=======
       <use xlink:href="#m9f60f7972d" x="411.426818" y="282.326875" style="fill: #ffffff; stroke: #000000; stroke-width: 0.75"/>
>>>>>>> 267fd76a
      </g>
     </g>
     <g id="line2d_93">
      <g>
<<<<<<< HEAD
       <use xlink:href="#med207e44f7" x="403.183636" y="34.426875" style="fill: #ffffff; stroke: #000000; stroke-width: 0.75"/>
=======
       <use xlink:href="#mb3a9421474" x="411.426818" y="34.426875" style="fill: #ffffff; stroke: #000000; stroke-width: 0.75"/>
>>>>>>> 267fd76a
      </g>
     </g>
    </g>
    <g id="xtick_43">
     <g id="line2d_94">
      <g>
<<<<<<< HEAD
       <use xlink:href="#m6bd14c48cb" x="411.892727" y="284.766875" style="fill: #ffffff; stroke: #000000; stroke-width: 0.75"/>
=======
       <use xlink:href="#m9f60f7972d" x="428.822273" y="282.326875" style="fill: #ffffff; stroke: #000000; stroke-width: 0.75"/>
>>>>>>> 267fd76a
      </g>
     </g>
     <g id="line2d_95">
      <g>
<<<<<<< HEAD
       <use xlink:href="#med207e44f7" x="411.892727" y="34.426875" style="fill: #ffffff; stroke: #000000; stroke-width: 0.75"/>
=======
       <use xlink:href="#mb3a9421474" x="428.822273" y="34.426875" style="fill: #ffffff; stroke: #000000; stroke-width: 0.75"/>
>>>>>>> 267fd76a
      </g>
     </g>
    </g>
    <g id="xtick_44">
     <g id="line2d_96">
      <g>
<<<<<<< HEAD
       <use xlink:href="#m6bd14c48cb" x="429.310909" y="284.766875" style="fill: #ffffff; stroke: #000000; stroke-width: 0.75"/>
=======
       <use xlink:href="#m9f60f7972d" x="437.52" y="282.326875" style="fill: #ffffff; stroke: #000000; stroke-width: 0.75"/>
>>>>>>> 267fd76a
      </g>
     </g>
     <g id="line2d_97">
      <g>
<<<<<<< HEAD
       <use xlink:href="#med207e44f7" x="429.310909" y="34.426875" style="fill: #ffffff; stroke: #000000; stroke-width: 0.75"/>
      </g>
     </g>
    </g>
    <g id="xtick_45">
     <g id="line2d_98">
      <g>
       <use xlink:href="#m6bd14c48cb" x="438.02" y="284.766875" style="fill: #ffffff; stroke: #000000; stroke-width: 0.75"/>
      </g>
     </g>
     <g id="line2d_99">
      <g>
       <use xlink:href="#med207e44f7" x="438.02" y="34.426875" style="fill: #ffffff; stroke: #000000; stroke-width: 0.75"/>
=======
       <use xlink:href="#mb3a9421474" x="437.52" y="34.426875" style="fill: #ffffff; stroke: #000000; stroke-width: 0.75"/>
>>>>>>> 267fd76a
      </g>
     </g>
    </g>
    <g id="text_10">
     <!-- $\chi$ - Distance parameter -->
     <g transform="translate(187.41 318.82625) scale(0.13 -0.13)">
      <defs>
       <path id="STIXGeneral-Italic-3c7" d="M 3187 2739 
L 1363 480 
Q 1357 314 1357 38 
Q 1357 -531 1424 -726 
Q 1491 -922 1645 -922 
Q 1722 -922 1824 -803 
Q 1926 -685 2010 -448 
L 2112 -448 
Q 1939 -1325 1517 -1325 
Q 1312 -1325 1213 -1091 
Q 1114 -858 1114 -506 
Q 1114 -32 1165 288 
L -96 -1274 
L -691 -1274 
L 1146 934 
L 1146 1504 
Q 1146 1990 1085 2204 
Q 1024 2419 858 2419 
Q 774 2419 662 2307 
Q 550 2195 467 1952 
L 365 1952 
Q 416 2144 461 2272 
Q 506 2400 579 2541 
Q 653 2682 755 2752 
Q 858 2822 992 2822 
Q 1178 2822 1270 2617 
Q 1363 2413 1363 1901 
Q 1363 1882 1360 1818 
Q 1357 1754 1350 1571 
Q 1344 1389 1338 1114 
L 2592 2739 
L 3187 2739 
z
" transform="scale(0.015625)"/>
       <path id="TimesNewRomanPSMT-20" transform="scale(0.015625)"/>
       <path id="TimesNewRomanPSMT-2d" d="M 259 1672 
L 1875 1672 
L 1875 1200 
L 259 1200 
L 259 1672 
z
" transform="scale(0.015625)"/>
       <path id="TimesNewRomanPSMT-44" d="M 109 0 
L 109 116 
L 269 116 
Q 538 116 650 288 
Q 719 391 719 750 
L 719 3488 
Q 719 3884 631 3984 
Q 509 4122 269 4122 
L 109 4122 
L 109 4238 
L 1834 4238 
Q 2784 4238 3279 4022 
Q 3775 3806 4076 3303 
Q 4378 2800 4378 2141 
Q 4378 1256 3841 663 
Q 3238 0 2003 0 
L 109 0 
z
M 1319 306 
Q 1716 219 1984 219 
Q 2709 219 3187 728 
Q 3666 1238 3666 2109 
Q 3666 2988 3187 3494 
Q 2709 4000 1959 4000 
Q 1678 4000 1319 3909 
L 1319 306 
z
" transform="scale(0.015625)"/>
       <path id="TimesNewRomanPSMT-69" d="M 928 4444 
Q 1059 4444 1151 4351 
Q 1244 4259 1244 4128 
Q 1244 3997 1151 3903 
Q 1059 3809 928 3809 
Q 797 3809 703 3903 
Q 609 3997 609 4128 
Q 609 4259 701 4351 
Q 794 4444 928 4444 
z
M 1188 2947 
L 1188 647 
Q 1188 378 1227 289 
Q 1266 200 1342 156 
Q 1419 113 1622 113 
L 1622 0 
L 231 0 
L 231 113 
Q 441 113 512 153 
Q 584 194 626 287 
Q 669 381 669 647 
L 669 1750 
Q 669 2216 641 2353 
Q 619 2453 572 2492 
Q 525 2531 444 2531 
Q 356 2531 231 2484 
L 188 2597 
L 1050 2947 
L 1188 2947 
z
" transform="scale(0.015625)"/>
       <path id="TimesNewRomanPSMT-73" d="M 2050 2947 
L 2050 1972 
L 1947 1972 
Q 1828 2431 1642 2597 
Q 1456 2763 1169 2763 
Q 950 2763 815 2647 
Q 681 2531 681 2391 
Q 681 2216 781 2091 
Q 878 1963 1175 1819 
L 1631 1597 
Q 2266 1288 2266 781 
Q 2266 391 1970 151 
Q 1675 -88 1309 -88 
Q 1047 -88 709 6 
Q 606 38 541 38 
Q 469 38 428 -44 
L 325 -44 
L 325 978 
L 428 978 
Q 516 541 762 319 
Q 1009 97 1316 97 
Q 1531 97 1667 223 
Q 1803 350 1803 528 
Q 1803 744 1651 891 
Q 1500 1038 1047 1263 
Q 594 1488 453 1669 
Q 313 1847 313 2119 
Q 313 2472 555 2709 
Q 797 2947 1181 2947 
Q 1350 2947 1591 2875 
Q 1750 2828 1803 2828 
Q 1853 2828 1881 2850 
Q 1909 2872 1947 2947 
L 2050 2947 
z
" transform="scale(0.015625)"/>
       <path id="TimesNewRomanPSMT-74" d="M 1031 3803 
L 1031 2863 
L 1700 2863 
L 1700 2644 
L 1031 2644 
L 1031 788 
Q 1031 509 1111 412 
Q 1191 316 1316 316 
Q 1419 316 1516 380 
Q 1613 444 1666 569 
L 1788 569 
Q 1678 263 1478 108 
Q 1278 -47 1066 -47 
Q 922 -47 784 33 
Q 647 113 581 261 
Q 516 409 516 719 
L 516 2644 
L 63 2644 
L 63 2747 
Q 234 2816 414 2980 
Q 594 3144 734 3369 
Q 806 3488 934 3803 
L 1031 3803 
z
" transform="scale(0.015625)"/>
       <path id="TimesNewRomanPSMT-61" d="M 1822 413 
Q 1381 72 1269 19 
Q 1100 -59 909 -59 
Q 613 -59 420 144 
Q 228 347 228 678 
Q 228 888 322 1041 
Q 450 1253 767 1440 
Q 1084 1628 1822 1897 
L 1822 2009 
Q 1822 2438 1686 2597 
Q 1550 2756 1291 2756 
Q 1094 2756 978 2650 
Q 859 2544 859 2406 
L 866 2225 
Q 866 2081 792 2003 
Q 719 1925 600 1925 
Q 484 1925 411 2006 
Q 338 2088 338 2228 
Q 338 2497 613 2722 
Q 888 2947 1384 2947 
Q 1766 2947 2009 2819 
Q 2194 2722 2281 2516 
Q 2338 2381 2338 1966 
L 2338 994 
Q 2338 584 2353 492 
Q 2369 400 2405 369 
Q 2441 338 2488 338 
Q 2538 338 2575 359 
Q 2641 400 2828 588 
L 2828 413 
Q 2478 -56 2159 -56 
Q 2006 -56 1915 50 
Q 1825 156 1822 413 
z
M 1822 616 
L 1822 1706 
Q 1350 1519 1213 1441 
Q 966 1303 859 1153 
Q 753 1003 753 825 
Q 753 600 887 451 
Q 1022 303 1197 303 
Q 1434 303 1822 616 
z
" transform="scale(0.015625)"/>
       <path id="TimesNewRomanPSMT-6e" d="M 1034 2341 
Q 1538 2947 1994 2947 
Q 2228 2947 2397 2830 
Q 2566 2713 2666 2444 
Q 2734 2256 2734 1869 
L 2734 647 
Q 2734 375 2778 278 
Q 2813 200 2889 156 
Q 2966 113 3172 113 
L 3172 0 
L 1756 0 
L 1756 113 
L 1816 113 
Q 2016 113 2095 173 
Q 2175 234 2206 353 
Q 2219 400 2219 647 
L 2219 1819 
Q 2219 2209 2117 2386 
Q 2016 2563 1775 2563 
Q 1403 2563 1034 2156 
L 1034 647 
Q 1034 356 1069 288 
Q 1113 197 1189 155 
Q 1266 113 1500 113 
L 1500 0 
L 84 0 
L 84 113 
L 147 113 
Q 366 113 442 223 
Q 519 334 519 647 
L 519 1709 
Q 519 2225 495 2337 
Q 472 2450 423 2490 
Q 375 2531 294 2531 
Q 206 2531 84 2484 
L 38 2597 
L 900 2947 
L 1034 2947 
L 1034 2341 
z
" transform="scale(0.015625)"/>
       <path id="TimesNewRomanPSMT-63" d="M 2631 1088 
Q 2516 522 2178 217 
Q 1841 -88 1431 -88 
Q 944 -88 581 321 
Q 219 731 219 1428 
Q 219 2103 620 2525 
Q 1022 2947 1584 2947 
Q 2006 2947 2278 2723 
Q 2550 2500 2550 2259 
Q 2550 2141 2473 2067 
Q 2397 1994 2259 1994 
Q 2075 1994 1981 2113 
Q 1928 2178 1911 2362 
Q 1894 2547 1784 2644 
Q 1675 2738 1481 2738 
Q 1169 2738 978 2506 
Q 725 2200 725 1697 
Q 725 1184 976 792 
Q 1228 400 1656 400 
Q 1963 400 2206 609 
Q 2378 753 2541 1131 
L 2631 1088 
z
" transform="scale(0.015625)"/>
       <path id="TimesNewRomanPSMT-65" d="M 681 1784 
Q 678 1147 991 784 
Q 1303 422 1725 422 
Q 2006 422 2214 576 
Q 2422 731 2563 1106 
L 2659 1044 
Q 2594 616 2278 264 
Q 1963 -88 1488 -88 
Q 972 -88 605 314 
Q 238 716 238 1394 
Q 238 2128 614 2539 
Q 991 2950 1559 2950 
Q 2041 2950 2350 2633 
Q 2659 2316 2659 1784 
L 681 1784 
z
M 681 1966 
L 2006 1966 
Q 1991 2241 1941 2353 
Q 1863 2528 1708 2628 
Q 1553 2728 1384 2728 
Q 1125 2728 920 2526 
Q 716 2325 681 1966 
z
" transform="scale(0.015625)"/>
       <path id="TimesNewRomanPSMT-70" d="M -6 2578 
L 875 2934 
L 994 2934 
L 994 2266 
Q 1216 2644 1439 2795 
Q 1663 2947 1909 2947 
Q 2341 2947 2628 2609 
Q 2981 2197 2981 1534 
Q 2981 794 2556 309 
Q 2206 -88 1675 -88 
Q 1444 -88 1275 -22 
Q 1150 25 994 166 
L 994 -706 
Q 994 -1000 1030 -1079 
Q 1066 -1159 1155 -1206 
Q 1244 -1253 1478 -1253 
L 1478 -1369 
L -22 -1369 
L -22 -1253 
L 56 -1253 
Q 228 -1256 350 -1188 
Q 409 -1153 442 -1076 
Q 475 -1000 475 -688 
L 475 2019 
Q 475 2297 450 2372 
Q 425 2447 370 2484 
Q 316 2522 222 2522 
Q 147 2522 31 2478 
L -6 2578 
z
M 994 2081 
L 994 1013 
Q 994 666 1022 556 
Q 1066 375 1236 237 
Q 1406 100 1666 100 
Q 1978 100 2172 344 
Q 2425 663 2425 1241 
Q 2425 1897 2138 2250 
Q 1938 2494 1663 2494 
Q 1513 2494 1366 2419 
Q 1253 2363 994 2081 
z
" transform="scale(0.015625)"/>
       <path id="TimesNewRomanPSMT-72" d="M 1038 2947 
L 1038 2303 
Q 1397 2947 1775 2947 
Q 1947 2947 2059 2842 
Q 2172 2738 2172 2600 
Q 2172 2478 2090 2393 
Q 2009 2309 1897 2309 
Q 1788 2309 1652 2417 
Q 1516 2525 1450 2525 
Q 1394 2525 1328 2463 
Q 1188 2334 1038 2041 
L 1038 669 
Q 1038 431 1097 309 
Q 1138 225 1241 169 
Q 1344 113 1538 113 
L 1538 0 
L 72 0 
L 72 113 
Q 291 113 397 181 
Q 475 231 506 341 
Q 522 394 522 644 
L 522 1753 
Q 522 2253 501 2348 
Q 481 2444 426 2487 
Q 372 2531 291 2531 
Q 194 2531 72 2484 
L 41 2597 
L 906 2947 
L 1038 2947 
z
" transform="scale(0.015625)"/>
       <path id="TimesNewRomanPSMT-6d" d="M 1050 2338 
Q 1363 2650 1419 2697 
Q 1559 2816 1721 2881 
Q 1884 2947 2044 2947 
Q 2313 2947 2506 2790 
Q 2700 2634 2766 2338 
Q 3088 2713 3309 2830 
Q 3531 2947 3766 2947 
Q 3994 2947 4170 2830 
Q 4347 2713 4450 2447 
Q 4519 2266 4519 1878 
L 4519 647 
Q 4519 378 4559 278 
Q 4591 209 4675 161 
Q 4759 113 4950 113 
L 4950 0 
L 3538 0 
L 3538 113 
L 3597 113 
Q 3781 113 3884 184 
Q 3956 234 3988 344 
Q 4000 397 4000 647 
L 4000 1878 
Q 4000 2228 3916 2372 
Q 3794 2572 3525 2572 
Q 3359 2572 3192 2489 
Q 3025 2406 2788 2181 
L 2781 2147 
L 2788 2013 
L 2788 647 
Q 2788 353 2820 281 
Q 2853 209 2943 161 
Q 3034 113 3253 113 
L 3253 0 
L 1806 0 
L 1806 113 
Q 2044 113 2133 169 
Q 2222 225 2256 338 
Q 2272 391 2272 647 
L 2272 1878 
Q 2272 2228 2169 2381 
Q 2031 2581 1784 2581 
Q 1616 2581 1450 2491 
Q 1191 2353 1050 2181 
L 1050 647 
Q 1050 366 1089 281 
Q 1128 197 1204 155 
Q 1281 113 1516 113 
L 1516 0 
L 100 0 
L 100 113 
Q 297 113 375 155 
Q 453 197 493 289 
Q 534 381 534 647 
L 534 1741 
Q 534 2213 506 2350 
Q 484 2453 437 2492 
Q 391 2531 309 2531 
Q 222 2531 100 2484 
L 53 2597 
L 916 2947 
L 1050 2947 
L 1050 2338 
z
" transform="scale(0.015625)"/>
      </defs>
      <use xlink:href="#STIXGeneral-Italic-3c7" transform="translate(0 0.5625)"/>
      <use xlink:href="#TimesNewRomanPSMT-20" transform="translate(45.699997 0.5625)"/>
      <use xlink:href="#TimesNewRomanPSMT-2d" transform="translate(70.699997 0.5625)"/>
      <use xlink:href="#TimesNewRomanPSMT-20" transform="translate(104.000778 0.5625)"/>
      <use xlink:href="#TimesNewRomanPSMT-44" transform="translate(129.000778 0.5625)"/>
      <use xlink:href="#TimesNewRomanPSMT-69" transform="translate(201.217575 0.5625)"/>
      <use xlink:href="#TimesNewRomanPSMT-73" transform="translate(229.000778 0.5625)"/>
      <use xlink:href="#TimesNewRomanPSMT-74" transform="translate(267.916794 0.5625)"/>
      <use xlink:href="#TimesNewRomanPSMT-61" transform="translate(295.699997 0.5625)"/>
      <use xlink:href="#TimesNewRomanPSMT-6e" transform="translate(340.084763 0.5625)"/>
      <use xlink:href="#TimesNewRomanPSMT-63" transform="translate(390.084763 0.5625)"/>
      <use xlink:href="#TimesNewRomanPSMT-65" transform="translate(434.469528 0.5625)"/>
      <use xlink:href="#TimesNewRomanPSMT-20" transform="translate(478.854294 0.5625)"/>
      <use xlink:href="#TimesNewRomanPSMT-70" transform="translate(503.854294 0.5625)"/>
      <use xlink:href="#TimesNewRomanPSMT-61" transform="translate(553.854294 0.5625)"/>
      <use xlink:href="#TimesNewRomanPSMT-72" transform="translate(598.239059 0.5625)"/>
      <use xlink:href="#TimesNewRomanPSMT-61" transform="translate(631.539841 0.5625)"/>
      <use xlink:href="#TimesNewRomanPSMT-6d" transform="translate(675.924606 0.5625)"/>
      <use xlink:href="#TimesNewRomanPSMT-65" transform="translate(753.707809 0.5625)"/>
      <use xlink:href="#TimesNewRomanPSMT-74" transform="translate(798.092575 0.5625)"/>
      <use xlink:href="#TimesNewRomanPSMT-65" transform="translate(825.875778 0.5625)"/>
      <use xlink:href="#TimesNewRomanPSMT-72" transform="translate(870.260544 0.5625)"/>
     </g>
    </g>
   </g>
   <g id="matplotlib.axis_2">
    <g id="ytick_1">
<<<<<<< HEAD
     <g id="line2d_100">
      <path d="M 54.82 284.766875 
L 438.02 284.766875 
" clip-path="url(#p0e68767d5d)" style="fill: none; stroke: #000000; stroke-opacity: 0.5; stroke-width: 0.5; stroke-linecap: square"/>
=======
     <g id="line2d_98">
      <path d="M 54.82 282.326875 
L 437.52 282.326875 
" clip-path="url(#p666514def5)" style="fill: none; stroke: #000000; stroke-opacity: 0.5; stroke-width: 0.5; stroke-linecap: square"/>
>>>>>>> 267fd76a
     </g>
     <g id="line2d_99">
      <defs>
<<<<<<< HEAD
       <path id="m35c8e87fed" d="M 0 0 
=======
       <path id="m088ec9c101" d="M 0 0 
>>>>>>> 267fd76a
L 6 0 
" style="stroke: #000000; stroke-width: 1.25"/>
      </defs>
      <g>
<<<<<<< HEAD
       <use xlink:href="#m35c8e87fed" x="54.82" y="284.766875" style="fill: #ffffff; stroke: #000000; stroke-width: 1.25"/>
=======
       <use xlink:href="#m088ec9c101" x="54.82" y="282.326875" style="fill: #ffffff; stroke: #000000; stroke-width: 1.25"/>
>>>>>>> 267fd76a
      </g>
     </g>
     <g id="line2d_100">
      <defs>
<<<<<<< HEAD
       <path id="m86f5c58f37" d="M 0 0 
=======
       <path id="mbee28049c4" d="M 0 0 
>>>>>>> 267fd76a
L -6 0 
" style="stroke: #000000; stroke-width: 1.25"/>
      </defs>
      <g>
<<<<<<< HEAD
       <use xlink:href="#m86f5c58f37" x="438.02" y="284.766875" style="fill: #ffffff; stroke: #000000; stroke-width: 1.25"/>
=======
       <use xlink:href="#mbee28049c4" x="437.52" y="282.326875" style="fill: #ffffff; stroke: #000000; stroke-width: 1.25"/>
>>>>>>> 267fd76a
      </g>
     </g>
     <g id="text_11">
      <!-- 0.0 -->
      <g transform="translate(36.32 286.493125) scale(0.12 -0.12)">
       <defs>
        <path id="TimesNewRomanPSMT-2e" d="M 800 606 
Q 947 606 1047 504 
Q 1147 403 1147 259 
Q 1147 116 1045 14 
Q 944 -88 800 -88 
Q 656 -88 554 14 
Q 453 116 453 259 
Q 453 406 554 506 
Q 656 606 800 606 
z
" transform="scale(0.015625)"/>
       </defs>
       <use xlink:href="#TimesNewRomanPSMT-30"/>
       <use xlink:href="#TimesNewRomanPSMT-2e" x="50"/>
       <use xlink:href="#TimesNewRomanPSMT-30" x="75"/>
      </g>
     </g>
    </g>
    <g id="ytick_2">
<<<<<<< HEAD
     <g id="line2d_103">
      <path d="M 54.82 234.698875 
L 438.02 234.698875 
" clip-path="url(#p0e68767d5d)" style="fill: none; stroke: #000000; stroke-opacity: 0.5; stroke-width: 0.5; stroke-linecap: square"/>
=======
     <g id="line2d_101">
      <path d="M 54.82 232.746875 
L 437.52 232.746875 
" clip-path="url(#p666514def5)" style="fill: none; stroke: #000000; stroke-opacity: 0.5; stroke-width: 0.5; stroke-linecap: square"/>
>>>>>>> 267fd76a
     </g>
     <g id="line2d_102">
      <g>
<<<<<<< HEAD
       <use xlink:href="#m35c8e87fed" x="54.82" y="234.698875" style="fill: #ffffff; stroke: #000000; stroke-width: 1.25"/>
=======
       <use xlink:href="#m088ec9c101" x="54.82" y="232.746875" style="fill: #ffffff; stroke: #000000; stroke-width: 1.25"/>
>>>>>>> 267fd76a
      </g>
     </g>
     <g id="line2d_103">
      <g>
<<<<<<< HEAD
       <use xlink:href="#m86f5c58f37" x="438.02" y="234.698875" style="fill: #ffffff; stroke: #000000; stroke-width: 1.25"/>
=======
       <use xlink:href="#mbee28049c4" x="437.52" y="232.746875" style="fill: #ffffff; stroke: #000000; stroke-width: 1.25"/>
>>>>>>> 267fd76a
      </g>
     </g>
     <g id="text_12">
      <!-- 0.2 -->
      <g transform="translate(36.32 236.913125) scale(0.12 -0.12)">
       <use xlink:href="#TimesNewRomanPSMT-30"/>
       <use xlink:href="#TimesNewRomanPSMT-2e" x="50"/>
       <use xlink:href="#TimesNewRomanPSMT-32" x="75"/>
      </g>
     </g>
    </g>
    <g id="ytick_3">
<<<<<<< HEAD
     <g id="line2d_106">
      <path d="M 54.82 184.630875 
L 438.02 184.630875 
" clip-path="url(#p0e68767d5d)" style="fill: none; stroke: #000000; stroke-opacity: 0.5; stroke-width: 0.5; stroke-linecap: square"/>
=======
     <g id="line2d_104">
      <path d="M 54.82 183.166875 
L 437.52 183.166875 
" clip-path="url(#p666514def5)" style="fill: none; stroke: #000000; stroke-opacity: 0.5; stroke-width: 0.5; stroke-linecap: square"/>
>>>>>>> 267fd76a
     </g>
     <g id="line2d_105">
      <g>
<<<<<<< HEAD
       <use xlink:href="#m35c8e87fed" x="54.82" y="184.630875" style="fill: #ffffff; stroke: #000000; stroke-width: 1.25"/>
=======
       <use xlink:href="#m088ec9c101" x="54.82" y="183.166875" style="fill: #ffffff; stroke: #000000; stroke-width: 1.25"/>
>>>>>>> 267fd76a
      </g>
     </g>
     <g id="line2d_106">
      <g>
<<<<<<< HEAD
       <use xlink:href="#m86f5c58f37" x="438.02" y="184.630875" style="fill: #ffffff; stroke: #000000; stroke-width: 1.25"/>
=======
       <use xlink:href="#mbee28049c4" x="437.52" y="183.166875" style="fill: #ffffff; stroke: #000000; stroke-width: 1.25"/>
>>>>>>> 267fd76a
      </g>
     </g>
     <g id="text_13">
      <!-- 0.4 -->
      <g transform="translate(36.32 187.333125) scale(0.12 -0.12)">
       <defs>
        <path id="TimesNewRomanPSMT-34" d="M 2978 1563 
L 2978 1119 
L 2409 1119 
L 2409 0 
L 1894 0 
L 1894 1119 
L 100 1119 
L 100 1519 
L 2066 4325 
L 2409 4325 
L 2409 1563 
L 2978 1563 
z
M 1894 1563 
L 1894 3666 
L 406 1563 
L 1894 1563 
z
" transform="scale(0.015625)"/>
       </defs>
       <use xlink:href="#TimesNewRomanPSMT-30"/>
       <use xlink:href="#TimesNewRomanPSMT-2e" x="50"/>
       <use xlink:href="#TimesNewRomanPSMT-34" x="75"/>
      </g>
     </g>
    </g>
    <g id="ytick_4">
<<<<<<< HEAD
     <g id="line2d_109">
      <path d="M 54.82 134.562875 
L 438.02 134.562875 
" clip-path="url(#p0e68767d5d)" style="fill: none; stroke: #000000; stroke-opacity: 0.5; stroke-width: 0.5; stroke-linecap: square"/>
=======
     <g id="line2d_107">
      <path d="M 54.82 133.586875 
L 437.52 133.586875 
" clip-path="url(#p666514def5)" style="fill: none; stroke: #000000; stroke-opacity: 0.5; stroke-width: 0.5; stroke-linecap: square"/>
>>>>>>> 267fd76a
     </g>
     <g id="line2d_108">
      <g>
<<<<<<< HEAD
       <use xlink:href="#m35c8e87fed" x="54.82" y="134.562875" style="fill: #ffffff; stroke: #000000; stroke-width: 1.25"/>
=======
       <use xlink:href="#m088ec9c101" x="54.82" y="133.586875" style="fill: #ffffff; stroke: #000000; stroke-width: 1.25"/>
>>>>>>> 267fd76a
      </g>
     </g>
     <g id="line2d_109">
      <g>
<<<<<<< HEAD
       <use xlink:href="#m86f5c58f37" x="438.02" y="134.562875" style="fill: #ffffff; stroke: #000000; stroke-width: 1.25"/>
=======
       <use xlink:href="#mbee28049c4" x="437.52" y="133.586875" style="fill: #ffffff; stroke: #000000; stroke-width: 1.25"/>
>>>>>>> 267fd76a
      </g>
     </g>
     <g id="text_14">
      <!-- 0.6 -->
      <g transform="translate(36.32 137.753125) scale(0.12 -0.12)">
       <defs>
        <path id="TimesNewRomanPSMT-36" d="M 2869 4325 
L 2869 4209 
Q 2456 4169 2195 4045 
Q 1934 3922 1679 3669 
Q 1425 3416 1258 3105 
Q 1091 2794 978 2366 
Q 1428 2675 1881 2675 
Q 2316 2675 2634 2325 
Q 2953 1975 2953 1425 
Q 2953 894 2631 456 
Q 2244 -75 1606 -75 
Q 1172 -75 869 213 
Q 275 772 275 1663 
Q 275 2231 503 2743 
Q 731 3256 1154 3653 
Q 1578 4050 1965 4187 
Q 2353 4325 2688 4325 
L 2869 4325 
z
M 925 2138 
Q 869 1716 869 1456 
Q 869 1156 980 804 
Q 1091 453 1309 247 
Q 1469 100 1697 100 
Q 1969 100 2183 356 
Q 2397 613 2397 1088 
Q 2397 1622 2184 2012 
Q 1972 2403 1581 2403 
Q 1463 2403 1327 2353 
Q 1191 2303 925 2138 
z
" transform="scale(0.015625)"/>
       </defs>
       <use xlink:href="#TimesNewRomanPSMT-30"/>
       <use xlink:href="#TimesNewRomanPSMT-2e" x="50"/>
       <use xlink:href="#TimesNewRomanPSMT-36" x="75"/>
      </g>
     </g>
    </g>
    <g id="ytick_5">
<<<<<<< HEAD
     <g id="line2d_112">
      <path d="M 54.82 84.494875 
L 438.02 84.494875 
" clip-path="url(#p0e68767d5d)" style="fill: none; stroke: #000000; stroke-opacity: 0.5; stroke-width: 0.5; stroke-linecap: square"/>
=======
     <g id="line2d_110">
      <path d="M 54.82 84.006875 
L 437.52 84.006875 
" clip-path="url(#p666514def5)" style="fill: none; stroke: #000000; stroke-opacity: 0.5; stroke-width: 0.5; stroke-linecap: square"/>
>>>>>>> 267fd76a
     </g>
     <g id="line2d_111">
      <g>
<<<<<<< HEAD
       <use xlink:href="#m35c8e87fed" x="54.82" y="84.494875" style="fill: #ffffff; stroke: #000000; stroke-width: 1.25"/>
=======
       <use xlink:href="#m088ec9c101" x="54.82" y="84.006875" style="fill: #ffffff; stroke: #000000; stroke-width: 1.25"/>
>>>>>>> 267fd76a
      </g>
     </g>
     <g id="line2d_112">
      <g>
<<<<<<< HEAD
       <use xlink:href="#m86f5c58f37" x="438.02" y="84.494875" style="fill: #ffffff; stroke: #000000; stroke-width: 1.25"/>
=======
       <use xlink:href="#mbee28049c4" x="437.52" y="84.006875" style="fill: #ffffff; stroke: #000000; stroke-width: 1.25"/>
>>>>>>> 267fd76a
      </g>
     </g>
     <g id="text_15">
      <!-- 0.8 -->
      <g transform="translate(36.32 88.173125) scale(0.12 -0.12)">
       <defs>
        <path id="TimesNewRomanPSMT-38" d="M 1228 2134 
Q 725 2547 579 2797 
Q 434 3047 434 3316 
Q 434 3728 753 4026 
Q 1072 4325 1600 4325 
Q 2113 4325 2425 4047 
Q 2738 3769 2738 3413 
Q 2738 3175 2569 2928 
Q 2400 2681 1866 2347 
Q 2416 1922 2594 1678 
Q 2831 1359 2831 1006 
Q 2831 559 2490 242 
Q 2150 -75 1597 -75 
Q 994 -75 656 303 
Q 388 606 388 966 
Q 388 1247 577 1523 
Q 766 1800 1228 2134 
z
M 1719 2469 
Q 2094 2806 2194 3001 
Q 2294 3197 2294 3444 
Q 2294 3772 2109 3958 
Q 1925 4144 1606 4144 
Q 1288 4144 1088 3959 
Q 888 3775 888 3528 
Q 888 3366 970 3203 
Q 1053 3041 1206 2894 
L 1719 2469 
z
M 1375 2016 
Q 1116 1797 991 1539 
Q 866 1281 866 981 
Q 866 578 1086 336 
Q 1306 94 1647 94 
Q 1984 94 2187 284 
Q 2391 475 2391 747 
Q 2391 972 2272 1150 
Q 2050 1481 1375 2016 
z
" transform="scale(0.015625)"/>
       </defs>
       <use xlink:href="#TimesNewRomanPSMT-30"/>
       <use xlink:href="#TimesNewRomanPSMT-2e" x="50"/>
       <use xlink:href="#TimesNewRomanPSMT-38" x="75"/>
      </g>
     </g>
    </g>
    <g id="ytick_6">
     <g id="line2d_113">
      <path d="M 54.82 34.426875 
<<<<<<< HEAD
L 438.02 34.426875 
" clip-path="url(#p0e68767d5d)" style="fill: none; stroke: #000000; stroke-opacity: 0.5; stroke-width: 0.5; stroke-linecap: square"/>
=======
L 437.52 34.426875 
" clip-path="url(#p666514def5)" style="fill: none; stroke: #000000; stroke-opacity: 0.5; stroke-width: 0.5; stroke-linecap: square"/>
>>>>>>> 267fd76a
     </g>
     <g id="line2d_114">
      <g>
<<<<<<< HEAD
       <use xlink:href="#m35c8e87fed" x="54.82" y="34.426875" style="fill: #ffffff; stroke: #000000; stroke-width: 1.25"/>
=======
       <use xlink:href="#m088ec9c101" x="54.82" y="34.426875" style="fill: #ffffff; stroke: #000000; stroke-width: 1.25"/>
>>>>>>> 267fd76a
      </g>
     </g>
     <g id="line2d_115">
      <g>
<<<<<<< HEAD
       <use xlink:href="#m86f5c58f37" x="438.02" y="34.426875" style="fill: #ffffff; stroke: #000000; stroke-width: 1.25"/>
=======
       <use xlink:href="#mbee28049c4" x="437.52" y="34.426875" style="fill: #ffffff; stroke: #000000; stroke-width: 1.25"/>
>>>>>>> 267fd76a
      </g>
     </g>
     <g id="text_16">
      <!-- 1.0 -->
      <g transform="translate(36.32 38.593125) scale(0.12 -0.12)">
       <use xlink:href="#TimesNewRomanPSMT-31"/>
       <use xlink:href="#TimesNewRomanPSMT-2e" x="50"/>
       <use xlink:href="#TimesNewRomanPSMT-30" x="75"/>
      </g>
     </g>
    </g>
    <g id="ytick_7">
     <g id="line2d_116">
      <defs>
<<<<<<< HEAD
       <path id="m4095c48873" d="M 0 0 
=======
       <path id="m1e815cebc3" d="M 0 0 
>>>>>>> 267fd76a
L 3 0 
" style="stroke: #000000; stroke-width: 0.75"/>
      </defs>
      <g>
<<<<<<< HEAD
       <use xlink:href="#m4095c48873" x="54.82" y="272.249875" style="fill: #ffffff; stroke: #000000; stroke-width: 0.75"/>
=======
       <use xlink:href="#m1e815cebc3" x="54.82" y="269.931875" style="fill: #ffffff; stroke: #000000; stroke-width: 0.75"/>
>>>>>>> 267fd76a
      </g>
     </g>
     <g id="line2d_117">
      <defs>
<<<<<<< HEAD
       <path id="mbc8e54e682" d="M 0 0 
=======
       <path id="md211c9deac" d="M 0 0 
>>>>>>> 267fd76a
L -3 0 
" style="stroke: #000000; stroke-width: 0.75"/>
      </defs>
      <g>
<<<<<<< HEAD
       <use xlink:href="#mbc8e54e682" x="438.02" y="272.249875" style="fill: #ffffff; stroke: #000000; stroke-width: 0.75"/>
=======
       <use xlink:href="#md211c9deac" x="437.52" y="269.931875" style="fill: #ffffff; stroke: #000000; stroke-width: 0.75"/>
>>>>>>> 267fd76a
      </g>
     </g>
    </g>
    <g id="ytick_8">
     <g id="line2d_118">
      <g>
       <use xlink:href="#m1e815cebc3" x="54.82" y="257.536875" style="fill: #ffffff; stroke: #000000; stroke-width: 0.75"/>
      </g>
     </g>
     <g id="line2d_119">
      <g>
       <use xlink:href="#md211c9deac" x="437.52" y="257.536875" style="fill: #ffffff; stroke: #000000; stroke-width: 0.75"/>
      </g>
     </g>
    </g>
    <g id="ytick_9">
     <g id="line2d_120">
      <g>
<<<<<<< HEAD
       <use xlink:href="#m4095c48873" x="54.82" y="259.732875" style="fill: #ffffff; stroke: #000000; stroke-width: 0.75"/>
=======
       <use xlink:href="#m1e815cebc3" x="54.82" y="245.141875" style="fill: #ffffff; stroke: #000000; stroke-width: 0.75"/>
>>>>>>> 267fd76a
      </g>
     </g>
     <g id="line2d_121">
      <g>
<<<<<<< HEAD
       <use xlink:href="#mbc8e54e682" x="438.02" y="259.732875" style="fill: #ffffff; stroke: #000000; stroke-width: 0.75"/>
=======
       <use xlink:href="#md211c9deac" x="437.52" y="245.141875" style="fill: #ffffff; stroke: #000000; stroke-width: 0.75"/>
>>>>>>> 267fd76a
      </g>
     </g>
    </g>
    <g id="ytick_10">
     <g id="line2d_122">
      <g>
<<<<<<< HEAD
       <use xlink:href="#m4095c48873" x="54.82" y="247.215875" style="fill: #ffffff; stroke: #000000; stroke-width: 0.75"/>
=======
       <use xlink:href="#m1e815cebc3" x="54.82" y="220.351875" style="fill: #ffffff; stroke: #000000; stroke-width: 0.75"/>
>>>>>>> 267fd76a
      </g>
     </g>
     <g id="line2d_123">
      <g>
<<<<<<< HEAD
       <use xlink:href="#mbc8e54e682" x="438.02" y="247.215875" style="fill: #ffffff; stroke: #000000; stroke-width: 0.75"/>
=======
       <use xlink:href="#md211c9deac" x="437.52" y="220.351875" style="fill: #ffffff; stroke: #000000; stroke-width: 0.75"/>
>>>>>>> 267fd76a
      </g>
     </g>
    </g>
    <g id="ytick_11">
     <g id="line2d_124">
      <g>
<<<<<<< HEAD
       <use xlink:href="#m4095c48873" x="54.82" y="222.181875" style="fill: #ffffff; stroke: #000000; stroke-width: 0.75"/>
=======
       <use xlink:href="#m1e815cebc3" x="54.82" y="207.956875" style="fill: #ffffff; stroke: #000000; stroke-width: 0.75"/>
>>>>>>> 267fd76a
      </g>
     </g>
     <g id="line2d_125">
      <g>
<<<<<<< HEAD
       <use xlink:href="#mbc8e54e682" x="438.02" y="222.181875" style="fill: #ffffff; stroke: #000000; stroke-width: 0.75"/>
=======
       <use xlink:href="#md211c9deac" x="437.52" y="207.956875" style="fill: #ffffff; stroke: #000000; stroke-width: 0.75"/>
>>>>>>> 267fd76a
      </g>
     </g>
    </g>
    <g id="ytick_12">
     <g id="line2d_126">
      <g>
<<<<<<< HEAD
       <use xlink:href="#m4095c48873" x="54.82" y="209.664875" style="fill: #ffffff; stroke: #000000; stroke-width: 0.75"/>
=======
       <use xlink:href="#m1e815cebc3" x="54.82" y="195.561875" style="fill: #ffffff; stroke: #000000; stroke-width: 0.75"/>
>>>>>>> 267fd76a
      </g>
     </g>
     <g id="line2d_127">
      <g>
<<<<<<< HEAD
       <use xlink:href="#mbc8e54e682" x="438.02" y="209.664875" style="fill: #ffffff; stroke: #000000; stroke-width: 0.75"/>
=======
       <use xlink:href="#md211c9deac" x="437.52" y="195.561875" style="fill: #ffffff; stroke: #000000; stroke-width: 0.75"/>
>>>>>>> 267fd76a
      </g>
     </g>
    </g>
    <g id="ytick_13">
     <g id="line2d_128">
      <g>
<<<<<<< HEAD
       <use xlink:href="#m4095c48873" x="54.82" y="197.147875" style="fill: #ffffff; stroke: #000000; stroke-width: 0.75"/>
=======
       <use xlink:href="#m1e815cebc3" x="54.82" y="170.771875" style="fill: #ffffff; stroke: #000000; stroke-width: 0.75"/>
>>>>>>> 267fd76a
      </g>
     </g>
     <g id="line2d_129">
      <g>
<<<<<<< HEAD
       <use xlink:href="#mbc8e54e682" x="438.02" y="197.147875" style="fill: #ffffff; stroke: #000000; stroke-width: 0.75"/>
=======
       <use xlink:href="#md211c9deac" x="437.52" y="170.771875" style="fill: #ffffff; stroke: #000000; stroke-width: 0.75"/>
>>>>>>> 267fd76a
      </g>
     </g>
    </g>
    <g id="ytick_14">
     <g id="line2d_130">
      <g>
<<<<<<< HEAD
       <use xlink:href="#m4095c48873" x="54.82" y="172.113875" style="fill: #ffffff; stroke: #000000; stroke-width: 0.75"/>
=======
       <use xlink:href="#m1e815cebc3" x="54.82" y="158.376875" style="fill: #ffffff; stroke: #000000; stroke-width: 0.75"/>
>>>>>>> 267fd76a
      </g>
     </g>
     <g id="line2d_131">
      <g>
<<<<<<< HEAD
       <use xlink:href="#mbc8e54e682" x="438.02" y="172.113875" style="fill: #ffffff; stroke: #000000; stroke-width: 0.75"/>
=======
       <use xlink:href="#md211c9deac" x="437.52" y="158.376875" style="fill: #ffffff; stroke: #000000; stroke-width: 0.75"/>
>>>>>>> 267fd76a
      </g>
     </g>
    </g>
    <g id="ytick_15">
     <g id="line2d_132">
      <g>
<<<<<<< HEAD
       <use xlink:href="#m4095c48873" x="54.82" y="159.596875" style="fill: #ffffff; stroke: #000000; stroke-width: 0.75"/>
=======
       <use xlink:href="#m1e815cebc3" x="54.82" y="145.981875" style="fill: #ffffff; stroke: #000000; stroke-width: 0.75"/>
>>>>>>> 267fd76a
      </g>
     </g>
     <g id="line2d_133">
      <g>
<<<<<<< HEAD
       <use xlink:href="#mbc8e54e682" x="438.02" y="159.596875" style="fill: #ffffff; stroke: #000000; stroke-width: 0.75"/>
=======
       <use xlink:href="#md211c9deac" x="437.52" y="145.981875" style="fill: #ffffff; stroke: #000000; stroke-width: 0.75"/>
>>>>>>> 267fd76a
      </g>
     </g>
    </g>
    <g id="ytick_16">
     <g id="line2d_134">
      <g>
<<<<<<< HEAD
       <use xlink:href="#m4095c48873" x="54.82" y="147.079875" style="fill: #ffffff; stroke: #000000; stroke-width: 0.75"/>
=======
       <use xlink:href="#m1e815cebc3" x="54.82" y="121.191875" style="fill: #ffffff; stroke: #000000; stroke-width: 0.75"/>
>>>>>>> 267fd76a
      </g>
     </g>
     <g id="line2d_135">
      <g>
<<<<<<< HEAD
       <use xlink:href="#mbc8e54e682" x="438.02" y="147.079875" style="fill: #ffffff; stroke: #000000; stroke-width: 0.75"/>
=======
       <use xlink:href="#md211c9deac" x="437.52" y="121.191875" style="fill: #ffffff; stroke: #000000; stroke-width: 0.75"/>
>>>>>>> 267fd76a
      </g>
     </g>
    </g>
    <g id="ytick_17">
     <g id="line2d_136">
      <g>
<<<<<<< HEAD
       <use xlink:href="#m4095c48873" x="54.82" y="122.045875" style="fill: #ffffff; stroke: #000000; stroke-width: 0.75"/>
=======
       <use xlink:href="#m1e815cebc3" x="54.82" y="108.796875" style="fill: #ffffff; stroke: #000000; stroke-width: 0.75"/>
>>>>>>> 267fd76a
      </g>
     </g>
     <g id="line2d_137">
      <g>
<<<<<<< HEAD
       <use xlink:href="#mbc8e54e682" x="438.02" y="122.045875" style="fill: #ffffff; stroke: #000000; stroke-width: 0.75"/>
=======
       <use xlink:href="#md211c9deac" x="437.52" y="108.796875" style="fill: #ffffff; stroke: #000000; stroke-width: 0.75"/>
>>>>>>> 267fd76a
      </g>
     </g>
    </g>
    <g id="ytick_18">
     <g id="line2d_138">
      <g>
<<<<<<< HEAD
       <use xlink:href="#m4095c48873" x="54.82" y="109.528875" style="fill: #ffffff; stroke: #000000; stroke-width: 0.75"/>
=======
       <use xlink:href="#m1e815cebc3" x="54.82" y="96.401875" style="fill: #ffffff; stroke: #000000; stroke-width: 0.75"/>
>>>>>>> 267fd76a
      </g>
     </g>
     <g id="line2d_139">
      <g>
<<<<<<< HEAD
       <use xlink:href="#mbc8e54e682" x="438.02" y="109.528875" style="fill: #ffffff; stroke: #000000; stroke-width: 0.75"/>
=======
       <use xlink:href="#md211c9deac" x="437.52" y="96.401875" style="fill: #ffffff; stroke: #000000; stroke-width: 0.75"/>
>>>>>>> 267fd76a
      </g>
     </g>
    </g>
    <g id="ytick_19">
     <g id="line2d_140">
      <g>
<<<<<<< HEAD
       <use xlink:href="#m4095c48873" x="54.82" y="97.011875" style="fill: #ffffff; stroke: #000000; stroke-width: 0.75"/>
=======
       <use xlink:href="#m1e815cebc3" x="54.82" y="71.611875" style="fill: #ffffff; stroke: #000000; stroke-width: 0.75"/>
>>>>>>> 267fd76a
      </g>
     </g>
     <g id="line2d_141">
      <g>
<<<<<<< HEAD
       <use xlink:href="#mbc8e54e682" x="438.02" y="97.011875" style="fill: #ffffff; stroke: #000000; stroke-width: 0.75"/>
=======
       <use xlink:href="#md211c9deac" x="437.52" y="71.611875" style="fill: #ffffff; stroke: #000000; stroke-width: 0.75"/>
>>>>>>> 267fd76a
      </g>
     </g>
    </g>
    <g id="ytick_20">
     <g id="line2d_142">
      <g>
<<<<<<< HEAD
       <use xlink:href="#m4095c48873" x="54.82" y="71.977875" style="fill: #ffffff; stroke: #000000; stroke-width: 0.75"/>
=======
       <use xlink:href="#m1e815cebc3" x="54.82" y="59.216875" style="fill: #ffffff; stroke: #000000; stroke-width: 0.75"/>
>>>>>>> 267fd76a
      </g>
     </g>
     <g id="line2d_143">
      <g>
<<<<<<< HEAD
       <use xlink:href="#mbc8e54e682" x="438.02" y="71.977875" style="fill: #ffffff; stroke: #000000; stroke-width: 0.75"/>
=======
       <use xlink:href="#md211c9deac" x="437.52" y="59.216875" style="fill: #ffffff; stroke: #000000; stroke-width: 0.75"/>
>>>>>>> 267fd76a
      </g>
     </g>
    </g>
    <g id="ytick_21">
     <g id="line2d_144">
      <g>
<<<<<<< HEAD
       <use xlink:href="#m4095c48873" x="54.82" y="59.460875" style="fill: #ffffff; stroke: #000000; stroke-width: 0.75"/>
=======
       <use xlink:href="#m1e815cebc3" x="54.82" y="46.821875" style="fill: #ffffff; stroke: #000000; stroke-width: 0.75"/>
>>>>>>> 267fd76a
      </g>
     </g>
     <g id="line2d_145">
      <g>
<<<<<<< HEAD
       <use xlink:href="#mbc8e54e682" x="438.02" y="59.460875" style="fill: #ffffff; stroke: #000000; stroke-width: 0.75"/>
      </g>
     </g>
    </g>
    <g id="ytick_21">
     <g id="line2d_146">
      <g>
       <use xlink:href="#m4095c48873" x="54.82" y="46.943875" style="fill: #ffffff; stroke: #000000; stroke-width: 0.75"/>
      </g>
     </g>
     <g id="line2d_147">
      <g>
       <use xlink:href="#mbc8e54e682" x="438.02" y="46.943875" style="fill: #ffffff; stroke: #000000; stroke-width: 0.75"/>
=======
       <use xlink:href="#md211c9deac" x="437.52" y="46.821875" style="fill: #ffffff; stroke: #000000; stroke-width: 0.75"/>
>>>>>>> 267fd76a
      </g>
     </g>
    </g>
    <g id="text_17">
     <!-- $\Delta \phi_{p}^2$ - Loss coefficient increment -->
     <g transform="translate(17.99 245.216875) rotate(-90) scale(0.13 -0.13)">
      <defs>
       <path id="STIXGeneral-Regular-394" d="M 4320 0 
L 307 0 
L 2221 4314 
L 2349 4314 
L 4320 0 
z
M 3354 589 
L 2118 3405 
L 870 589 
L 3354 589 
z
" transform="scale(0.015625)"/>
       <path id="STIXGeneral-Italic-3d5" d="M 3078 4371 
L 2650 2822 
Q 3098 2822 3296 2746 
Q 3808 2547 3808 1939 
Q 3808 1709 3728 1446 
Q 3648 1184 3481 915 
Q 3315 646 3088 425 
Q 2861 205 2537 67 
Q 2214 -70 1850 -70 
L 1504 -1312 
L 1005 -1312 
L 1350 -70 
Q 883 -70 666 0 
Q 173 160 173 819 
Q 173 1018 256 1274 
Q 339 1530 502 1802 
Q 666 2074 886 2301 
Q 1107 2528 1417 2675 
Q 1728 2822 2061 2822 
L 2157 2822 
L 2586 4371 
L 3078 4371 
z
M 2611 2688 
L 1888 64 
Q 2125 64 2330 166 
Q 2694 352 2982 998 
Q 3270 1645 3270 2093 
Q 3270 2464 2982 2643 
Q 2906 2688 2611 2688 
z
M 1389 64 
L 2118 2688 
Q 1760 2688 1427 2365 
Q 1094 2042 902 1568 
Q 710 1094 710 646 
Q 710 237 1018 115 
Q 1152 64 1389 64 
z
" transform="scale(0.015625)"/>
       <path id="STIXGeneral-Regular-32" d="M 3034 877 
L 2688 0 
L 186 0 
L 186 77 
L 1325 1286 
Q 1773 1754 1965 2144 
Q 2157 2534 2157 2950 
Q 2157 3379 1920 3616 
Q 1683 3853 1267 3853 
Q 922 3853 720 3673 
Q 518 3494 326 3021 
L 192 3053 
Q 301 3648 630 3987 
Q 960 4326 1523 4326 
Q 2054 4326 2380 4006 
Q 2707 3686 2707 3200 
Q 2707 2477 1888 1613 
L 832 486 
L 2330 486 
Q 2541 486 2665 569 
Q 2790 653 2944 915 
L 3034 877 
z
" transform="scale(0.015625)"/>
       <path id="STIXGeneral-Italic-70" d="M 1376 2739 
L 1190 2099 
Q 1670 2822 2285 2822 
Q 2637 2822 2829 2611 
Q 3021 2400 3021 2022 
Q 3021 1235 2422 582 
Q 1824 -70 1120 -70 
Q 890 -70 678 38 
Q 422 -1018 422 -1024 
Q 422 -1126 508 -1168 
Q 595 -1210 819 -1210 
L 819 -1312 
L -480 -1312 
L -480 -1210 
Q -275 -1203 -188 -1120 
Q -102 -1037 -45 -806 
L 691 1958 
Q 794 2330 794 2413 
Q 794 2586 512 2586 
L 371 2586 
L 358 2682 
L 1357 2822 
Q 1389 2822 1389 2797 
Q 1382 2765 1376 2739 
z
M 2445 2003 
Q 2445 2285 2352 2416 
Q 2259 2547 2048 2547 
Q 1798 2547 1548 2329 
Q 1299 2112 1184 1818 
Q 1043 1453 905 953 
Q 768 454 768 294 
Q 768 186 854 118 
Q 941 51 1075 51 
Q 1574 51 2003 659 
Q 2445 1274 2445 2003 
z
" transform="scale(0.015625)"/>
       <path id="TimesNewRomanPSMT-4c" d="M 3669 1172 
L 3772 1150 
L 3409 0 
L 128 0 
L 128 116 
L 288 116 
Q 556 116 672 291 
Q 738 391 738 753 
L 738 3488 
Q 738 3884 650 3984 
Q 528 4122 288 4122 
L 128 4122 
L 128 4238 
L 2047 4238 
L 2047 4122 
Q 1709 4125 1573 4059 
Q 1438 3994 1388 3894 
Q 1338 3794 1338 3416 
L 1338 753 
Q 1338 494 1388 397 
Q 1425 331 1503 300 
Q 1581 269 1991 269 
L 2300 269 
Q 2788 269 2984 341 
Q 3181 413 3343 595 
Q 3506 778 3669 1172 
z
" transform="scale(0.015625)"/>
       <path id="TimesNewRomanPSMT-6f" d="M 1600 2947 
Q 2250 2947 2644 2453 
Q 2978 2031 2978 1484 
Q 2978 1100 2793 706 
Q 2609 313 2286 112 
Q 1963 -88 1566 -88 
Q 919 -88 538 428 
Q 216 863 216 1403 
Q 216 1797 411 2186 
Q 606 2575 925 2761 
Q 1244 2947 1600 2947 
z
M 1503 2744 
Q 1338 2744 1170 2645 
Q 1003 2547 900 2300 
Q 797 2053 797 1666 
Q 797 1041 1045 587 
Q 1294 134 1700 134 
Q 2003 134 2200 384 
Q 2397 634 2397 1244 
Q 2397 2006 2069 2444 
Q 1847 2744 1503 2744 
z
" transform="scale(0.015625)"/>
       <path id="TimesNewRomanPSMT-66" d="M 1319 2638 
L 1319 756 
Q 1319 356 1406 250 
Q 1522 113 1716 113 
L 1975 113 
L 1975 0 
L 266 0 
L 266 113 
L 394 113 
Q 519 113 622 175 
Q 725 238 764 344 
Q 803 450 803 756 
L 803 2638 
L 247 2638 
L 247 2863 
L 803 2863 
L 803 3050 
Q 803 3478 940 3775 
Q 1078 4072 1361 4255 
Q 1644 4438 1997 4438 
Q 2325 4438 2600 4225 
Q 2781 4084 2781 3909 
Q 2781 3816 2700 3733 
Q 2619 3650 2525 3650 
Q 2453 3650 2373 3701 
Q 2294 3753 2178 3923 
Q 2063 4094 1966 4153 
Q 1869 4213 1750 4213 
Q 1606 4213 1506 4136 
Q 1406 4059 1362 3898 
Q 1319 3738 1319 3069 
L 1319 2863 
L 2056 2863 
L 2056 2638 
L 1319 2638 
z
" transform="scale(0.015625)"/>
      </defs>
      <use xlink:href="#STIXGeneral-Regular-394" transform="translate(0 0.409375)"/>
      <use xlink:href="#STIXGeneral-Italic-3d5" transform="translate(72.199982 0.409375)"/>
      <use xlink:href="#STIXGeneral-Regular-32" transform="translate(146.15576 35.684375) scale(0.7)"/>
      <use xlink:href="#STIXGeneral-Italic-70" transform="translate(134.899979 -26.046875) scale(0.7)"/>
      <use xlink:href="#TimesNewRomanPSMT-20" transform="translate(185.565124 0.409375)"/>
      <use xlink:href="#TimesNewRomanPSMT-2d" transform="translate(210.565124 0.409375)"/>
      <use xlink:href="#TimesNewRomanPSMT-20" transform="translate(243.865905 0.409375)"/>
      <use xlink:href="#TimesNewRomanPSMT-4c" transform="translate(268.865905 0.409375)"/>
      <use xlink:href="#TimesNewRomanPSMT-6f" transform="translate(329.94989 0.409375)"/>
      <use xlink:href="#TimesNewRomanPSMT-73" transform="translate(379.94989 0.409375)"/>
      <use xlink:href="#TimesNewRomanPSMT-73" transform="translate(418.865905 0.409375)"/>
      <use xlink:href="#TimesNewRomanPSMT-20" transform="translate(457.781921 0.409375)"/>
      <use xlink:href="#TimesNewRomanPSMT-63" transform="translate(482.781921 0.409375)"/>
      <use xlink:href="#TimesNewRomanPSMT-6f" transform="translate(527.166687 0.409375)"/>
      <use xlink:href="#TimesNewRomanPSMT-65" transform="translate(577.166687 0.409375)"/>
      <use xlink:href="#TimesNewRomanPSMT-66" transform="translate(621.551452 0.409375)"/>
      <use xlink:href="#TimesNewRomanPSMT-66" transform="translate(654.852234 0.409375)"/>
      <use xlink:href="#TimesNewRomanPSMT-69" transform="translate(688.153015 0.409375)"/>
      <use xlink:href="#TimesNewRomanPSMT-63" transform="translate(715.936218 0.409375)"/>
      <use xlink:href="#TimesNewRomanPSMT-69" transform="translate(760.320984 0.409375)"/>
      <use xlink:href="#TimesNewRomanPSMT-65" transform="translate(788.104187 0.409375)"/>
      <use xlink:href="#TimesNewRomanPSMT-6e" transform="translate(832.488952 0.409375)"/>
      <use xlink:href="#TimesNewRomanPSMT-74" transform="translate(882.488952 0.409375)"/>
      <use xlink:href="#TimesNewRomanPSMT-20" transform="translate(910.272155 0.409375)"/>
      <use xlink:href="#TimesNewRomanPSMT-69" transform="translate(935.272155 0.409375)"/>
      <use xlink:href="#TimesNewRomanPSMT-6e" transform="translate(963.055359 0.409375)"/>
      <use xlink:href="#TimesNewRomanPSMT-63" transform="translate(1013.055359 0.409375)"/>
      <use xlink:href="#TimesNewRomanPSMT-72" transform="translate(1057.440124 0.409375)"/>
      <use xlink:href="#TimesNewRomanPSMT-65" transform="translate(1090.740905 0.409375)"/>
      <use xlink:href="#TimesNewRomanPSMT-6d" transform="translate(1135.125671 0.409375)"/>
      <use xlink:href="#TimesNewRomanPSMT-65" transform="translate(1212.908874 0.409375)"/>
      <use xlink:href="#TimesNewRomanPSMT-6e" transform="translate(1257.29364 0.409375)"/>
      <use xlink:href="#TimesNewRomanPSMT-74" transform="translate(1307.29364 0.409375)"/>
     </g>
    </g>
   </g>
<<<<<<< HEAD
   <g id="line2d_148">
    <path d="M 72.238182 266.802477 
L 88.27895 269.593839 
L 103.971006 272.101331 
L 119.663061 274.388086 
L 135.355117 276.454105 
L 151.047173 278.299387 
L 166.739228 279.923933 
L 182.431284 281.327742 
L 198.12334 282.510815 
L 213.815395 283.473152 
L 229.507451 284.214752 
L 245.199507 284.735615 
L 249.384055 284.736519 
L 256.00959 284.482493 
L 261.9377 284.056085 
L 265.424823 283.595774 
L 268.214522 283.001999 
L 270.655508 282.237626 
L 272.747782 281.346055 
L 274.840056 280.191924 
L 276.932331 278.7383 
L 279.024605 276.957021 
L 281.116879 274.832465 
L 283.209153 272.365013 
L 285.301427 269.573907 
L 287.742413 265.963091 
L 291.229537 260.342471 
L 297.157647 250.674189 
L 299.598633 247.112263 
L 301.690907 244.403062 
L 303.783181 242.032214 
L 306.224168 239.604171 
L 309.362579 236.502797 
L 310.757428 234.814855 
L 311.803565 233.26649 
L 312.849702 231.361571 
L 313.895839 228.975042 
L 314.941977 225.958969 
L 315.988114 222.139946 
L 317.034251 217.316328 
L 318.080388 211.255252 
L 319.126525 203.689469 
L 320.172662 194.313951 
L 321.218799 182.782289 
L 322.264936 168.702845 
L 323.311073 151.634687 
L 324.35721 131.083252 
L 325.403347 106.495773 
L 326.449484 77.256424 
L 327.495621 42.6812 
L 328.611547 -1 
L 328.611547 -1 
" clip-path="url(#p0e68767d5d)" style="fill: none; stroke: #0072bd; stroke-width: 1.25; stroke-linecap: square"/>
   </g>
   <g id="line2d_149">
    <path d="M 72.238182 266.802477 
L 88.27895 269.593839 
L 103.971006 272.101331 
L 119.663061 274.388086 
L 135.355117 276.454105 
L 151.047173 278.299387 
L 166.739228 279.923933 
L 182.431284 281.327742 
L 198.12334 282.510815 
L 213.815395 283.473152 
L 229.507451 284.214752 
L 245.199507 284.735615 
L 249.384055 284.736519 
L 256.00959 284.482493 
L 261.9377 284.056085 
L 265.424823 283.595774 
L 268.214522 283.001999 
L 270.655508 282.237626 
L 272.747782 281.346055 
L 274.840056 280.191924 
L 276.932331 278.7383 
L 279.024605 276.957021 
L 281.116879 274.832465 
L 283.209153 272.365013 
L 285.301427 269.573907 
L 287.742413 265.963091 
L 291.229537 260.361073 
L 420.601818 49.317439 
L 420.601818 49.317439 
" clip-path="url(#p0e68767d5d)" style="fill: none; stroke: #d95319; stroke-width: 1.25; stroke-linecap: square"/>
   </g>
   <g id="line2d_150">
    <path d="M 72.238182 266.802701 
L 88.27895 269.594009 
L 103.971006 272.101463 
L 119.663061 274.388191 
L 135.355117 276.45419 
L 151.047173 278.299458 
L 166.739228 279.923993 
L 182.431284 281.327795 
L 198.12334 282.510862 
L 213.815395 283.473194 
L 229.507451 284.214791 
L 245.199507 284.735653 
L 249.384055 284.736556 
L 256.00959 284.482531 
L 261.9377 284.056125 
L 265.424823 283.595816 
L 268.214522 283.002043 
L 270.655508 282.237674 
L 272.747782 281.346107 
L 274.840056 280.191983 
L 276.932331 278.738368 
L 279.024605 276.957102 
L 281.116879 274.832565 
L 283.209153 272.365141 
L 285.301427 269.574077 
L 287.742413 265.963335 
L 291.229537 260.3615 
L 329.239183 198.562919 
L 336.562142 187.075992 
L 341.095403 180.360947 
L 344.582526 175.591914 
L 347.372225 172.144297 
L 349.813211 169.469877 
L 351.905485 167.46954 
L 353.99776 165.75639 
L 356.090034 164.330801 
L 358.182308 163.17729 
L 360.274582 162.267749 
L 362.715568 161.467407 
L 365.505267 160.824047 
L 368.643678 160.350745 
L 372.479514 160.007483 
L 377.710199 159.774067 
L 386.428008 159.639985 
L 408.745598 159.598014 
L 420.601818 159.59704 
L 420.601818 159.59704 
" clip-path="url(#p0e68767d5d)" style="fill: none; stroke: #edb120; stroke-width: 1.25; stroke-linecap: square"/>
=======
   <g id="line2d_146">
    <path d="M 72.215455 264.537571 
L 88.235293 267.301727 
L 104.255131 269.837475 
L 120.274969 272.144815 
L 136.294807 274.223747 
L 152.314645 276.074272 
L 168.334483 277.696389 
L 184.006063 279.062228 
L 199.677644 280.209483 
L 215.349225 281.138152 
L 231.020805 281.848237 
L 246.344129 282.327049 
L 251.916246 282.215586 
L 258.881393 281.855947 
L 263.408739 281.425017 
L 266.543055 280.904473 
L 268.980856 280.286831 
L 271.0704 279.554371 
L 273.159944 278.589268 
L 275.249489 277.351241 
L 277.339033 275.806192 
L 279.428577 273.929967 
L 281.518121 271.71202 
L 283.607665 269.15868 
L 286.045466 265.791397 
L 288.831525 261.528422 
L 294.055385 252.978633 
L 297.537959 247.520073 
L 299.97576 244.107555 
L 302.065304 241.537793 
L 304.154848 239.292809 
L 310.075223 233.312794 
L 311.468253 231.328451 
L 312.513025 229.442098 
L 313.557797 227.078831 
L 314.602569 224.092154 
L 315.647341 220.310355 
L 316.692113 215.533751 
L 317.736885 209.531751 
L 318.781657 202.03971 
L 319.826429 192.755573 
L 320.871201 181.336306 
L 321.915973 167.394092 
L 322.960745 150.492292 
L 324.005517 130.141167 
L 325.050289 105.793336 
L 326.095061 76.838976 
L 327.139833 42.600747 
L 328.26237 -1 
L 328.26237 -1 
" clip-path="url(#p666514def5)" style="fill: none; stroke: #0072bd; stroke-width: 1.25; stroke-linecap: square"/>
   </g>
   <g id="line2d_147">
    <path d="M 72.215455 264.537571 
L 88.235293 267.301727 
L 104.255131 269.837475 
L 120.274969 272.144815 
L 136.294807 274.223747 
L 152.314645 276.074272 
L 168.334483 277.696389 
L 184.006063 279.062228 
L 199.677644 280.209483 
L 215.349225 281.138152 
L 231.020805 281.848237 
L 246.344129 282.327049 
L 251.916246 282.215586 
L 258.881393 281.855947 
L 263.408739 281.425017 
L 266.543055 280.904473 
L 268.980856 280.286831 
L 271.0704 279.554371 
L 273.159944 278.589268 
L 275.249489 277.351241 
L 277.339033 275.806192 
L 279.428577 273.929967 
L 281.518121 271.71202 
L 283.607665 269.15868 
L 286.045466 265.791397 
L 288.831525 261.528422 
L 299.627503 244.076292 
L 420.124545 49.172305 
L 420.124545 49.172305 
" clip-path="url(#p666514def5)" style="fill: none; stroke: #d95319; stroke-width: 1.25; stroke-linecap: square"/>
   </g>
   <g id="line2d_148">
    <path d="M 72.215455 264.537793 
L 88.235293 267.301895 
L 104.255131 269.837605 
L 120.274969 272.144918 
L 136.294807 274.223831 
L 152.314645 276.074341 
L 168.334483 277.696447 
L 184.006063 279.062279 
L 199.677644 280.209528 
L 215.349225 281.138194 
L 231.020805 281.848276 
L 246.344129 282.327086 
L 251.916246 282.215624 
L 258.881393 281.855986 
L 263.408739 281.425057 
L 266.543055 280.904516 
L 268.980856 280.286877 
L 271.0704 279.55442 
L 273.159944 278.589322 
L 275.249489 277.351302 
L 277.339033 275.806263 
L 279.428577 273.930053 
L 281.518121 271.712127 
L 283.607665 269.158819 
L 286.045466 265.791593 
L 288.831525 261.528723 
L 299.627503 244.078041 
L 329.229378 196.411648 
L 336.194525 185.58816 
L 340.72187 178.938564 
L 344.204444 174.216014 
L 346.990502 170.802 
L 349.428304 168.153647 
L 351.517848 166.172807 
L 353.607392 164.476355 
L 355.696936 163.06466 
L 357.78648 161.922393 
L 359.876024 161.021717 
L 362.313826 160.229175 
L 365.099884 159.592086 
L 368.234201 159.123397 
L 372.065031 158.783481 
L 377.288892 158.55234 
L 385.995325 158.419564 
L 408.283796 158.378003 
L 420.124545 158.377038 
L 420.124545 158.377038 
" clip-path="url(#p666514def5)" style="fill: none; stroke: #edb120; stroke-width: 1.25; stroke-linecap: square"/>
>>>>>>> 267fd76a
   </g>
   <g id="patch_3">
    <path d="M 54.82 282.326875 
L 54.82 34.426875 
" style="fill: none; stroke: #000000; stroke-width: 1.25; stroke-linejoin: miter; stroke-linecap: square"/>
   </g>
   <g id="patch_4">
    <path d="M 437.52 282.326875 
L 437.52 34.426875 
" style="fill: none; stroke: #000000; stroke-width: 1.25; stroke-linejoin: miter; stroke-linecap: square"/>
   </g>
   <g id="patch_5">
    <path d="M 54.82 282.326875 
L 437.52 282.326875 
" style="fill: none; stroke: #000000; stroke-width: 1.25; stroke-linejoin: miter; stroke-linecap: square"/>
   </g>
   <g id="patch_6">
    <path d="M 54.82 34.426875 
L 437.52 34.426875 
" style="fill: none; stroke: #000000; stroke-width: 1.25; stroke-linejoin: miter; stroke-linecap: square"/>
   </g>
   <g id="text_18">
    <!-- Title -->
    <g transform="translate(234.124688 16.226875) scale(0.13 -0.13)">
     <defs>
      <path id="TimesNewRomanPSMT-54" d="M 3703 4238 
L 3750 3244 
L 3631 3244 
Q 3597 3506 3538 3619 
Q 3441 3800 3280 3886 
Q 3119 3972 2856 3972 
L 2259 3972 
L 2259 734 
Q 2259 344 2344 247 
Q 2463 116 2709 116 
L 2856 116 
L 2856 0 
L 1059 0 
L 1059 116 
L 1209 116 
Q 1478 116 1591 278 
Q 1659 378 1659 734 
L 1659 3972 
L 1150 3972 
Q 853 3972 728 3928 
Q 566 3869 450 3700 
Q 334 3531 313 3244 
L 194 3244 
L 244 4238 
L 3703 4238 
z
" transform="scale(0.015625)"/>
      <path id="TimesNewRomanPSMT-6c" d="M 1184 4444 
L 1184 647 
Q 1184 378 1223 290 
Q 1263 203 1344 158 
Q 1425 113 1647 113 
L 1647 0 
L 244 0 
L 244 113 
Q 441 113 512 153 
Q 584 194 625 287 
Q 666 381 666 647 
L 666 3247 
Q 666 3731 644 3842 
Q 622 3953 573 3993 
Q 525 4034 450 4034 
Q 369 4034 244 3984 
L 191 4094 
L 1044 4444 
L 1184 4444 
z
" transform="scale(0.015625)"/>
     </defs>
     <use xlink:href="#TimesNewRomanPSMT-54"/>
     <use xlink:href="#TimesNewRomanPSMT-69" x="57.583984"/>
     <use xlink:href="#TimesNewRomanPSMT-74" x="85.367188"/>
     <use xlink:href="#TimesNewRomanPSMT-6c" x="113.150391"/>
     <use xlink:href="#TimesNewRomanPSMT-65" x="140.933594"/>
    </g>
   </g>
   <g id="legend_1">
    <g id="patch_7">
     <path d="M 68.02 95.427031 
L 215.459531 95.427031 
Q 217.659531 95.427031 217.659531 93.227031 
L 217.659531 47.626875 
Q 217.659531 45.426875 215.459531 45.426875 
L 68.02 45.426875 
Q 65.82 45.426875 65.82 47.626875 
L 65.82 93.227031 
Q 65.82 95.427031 68.02 95.427031 
z
" style="fill: #ffffff; stroke: #000000; stroke-linejoin: miter"/>
    </g>
    <g id="line2d_149">
     <path d="M 72.42 55.876875 
L 79.295 55.876875 
L 86.17 55.876875 
" style="fill: none; stroke: #0072bd; stroke-width: 1.25; stroke-linecap: square"/>
    </g>
    <g id="text_19">
     <!-- Original correlation -->
     <g transform="translate(94.97 59.726875) scale(0.11 -0.11)">
      <defs>
       <path id="TimesNewRomanPSMT-4f" d="M 2341 4334 
Q 3166 4334 3770 3707 
Q 4375 3081 4375 2144 
Q 4375 1178 3765 540 
Q 3156 -97 2291 -97 
Q 1416 -97 820 525 
Q 225 1147 225 2134 
Q 225 3144 913 3781 
Q 1509 4334 2341 4334 
z
M 2281 4106 
Q 1713 4106 1369 3684 
Q 941 3159 941 2147 
Q 941 1109 1384 550 
Q 1725 125 2284 125 
Q 2881 125 3270 590 
Q 3659 1056 3659 2059 
Q 3659 3147 3231 3681 
Q 2888 4106 2281 4106 
z
" transform="scale(0.015625)"/>
       <path id="TimesNewRomanPSMT-67" d="M 966 1044 
Q 703 1172 562 1401 
Q 422 1631 422 1909 
Q 422 2334 742 2640 
Q 1063 2947 1563 2947 
Q 1972 2947 2272 2747 
L 2878 2747 
Q 3013 2747 3034 2739 
Q 3056 2731 3066 2713 
Q 3084 2684 3084 2613 
Q 3084 2531 3069 2500 
Q 3059 2484 3036 2475 
Q 3013 2466 2878 2466 
L 2506 2466 
Q 2681 2241 2681 1891 
Q 2681 1491 2375 1206 
Q 2069 922 1553 922 
Q 1341 922 1119 984 
Q 981 866 932 777 
Q 884 688 884 625 
Q 884 572 936 522 
Q 988 472 1138 450 
Q 1225 438 1575 428 
Q 2219 413 2409 384 
Q 2700 344 2873 169 
Q 3047 -6 3047 -263 
Q 3047 -616 2716 -925 
Q 2228 -1381 1444 -1381 
Q 841 -1381 425 -1109 
Q 191 -953 191 -784 
Q 191 -709 225 -634 
Q 278 -519 444 -313 
Q 466 -284 763 25 
Q 600 122 533 198 
Q 466 275 466 372 
Q 466 481 555 628 
Q 644 775 966 1044 
z
M 1509 2797 
Q 1278 2797 1122 2612 
Q 966 2428 966 2047 
Q 966 1553 1178 1281 
Q 1341 1075 1591 1075 
Q 1828 1075 1981 1253 
Q 2134 1431 2134 1813 
Q 2134 2309 1919 2591 
Q 1759 2797 1509 2797 
z
M 934 0 
Q 788 -159 713 -296 
Q 638 -434 638 -550 
Q 638 -700 819 -813 
Q 1131 -1006 1722 -1006 
Q 2284 -1006 2551 -807 
Q 2819 -609 2819 -384 
Q 2819 -222 2659 -153 
Q 2497 -84 2016 -72 
Q 1313 -53 934 0 
z
" transform="scale(0.015625)"/>
      </defs>
      <use xlink:href="#TimesNewRomanPSMT-4f"/>
      <use xlink:href="#TimesNewRomanPSMT-72" x="72.216797"/>
      <use xlink:href="#TimesNewRomanPSMT-69" x="105.517578"/>
      <use xlink:href="#TimesNewRomanPSMT-67" x="133.300781"/>
      <use xlink:href="#TimesNewRomanPSMT-69" x="183.300781"/>
      <use xlink:href="#TimesNewRomanPSMT-6e" x="211.083984"/>
      <use xlink:href="#TimesNewRomanPSMT-61" x="261.083984"/>
      <use xlink:href="#TimesNewRomanPSMT-6c" x="305.46875"/>
      <use xlink:href="#TimesNewRomanPSMT-20" x="333.251953"/>
      <use xlink:href="#TimesNewRomanPSMT-63" x="358.251953"/>
      <use xlink:href="#TimesNewRomanPSMT-6f" x="402.636719"/>
      <use xlink:href="#TimesNewRomanPSMT-72" x="452.636719"/>
      <use xlink:href="#TimesNewRomanPSMT-72" x="485.9375"/>
      <use xlink:href="#TimesNewRomanPSMT-65" x="519.238281"/>
      <use xlink:href="#TimesNewRomanPSMT-6c" x="563.623047"/>
      <use xlink:href="#TimesNewRomanPSMT-61" x="591.40625"/>
      <use xlink:href="#TimesNewRomanPSMT-74" x="635.791016"/>
      <use xlink:href="#TimesNewRomanPSMT-69" x="663.574219"/>
      <use xlink:href="#TimesNewRomanPSMT-6f" x="691.357422"/>
      <use xlink:href="#TimesNewRomanPSMT-6e" x="741.357422"/>
     </g>
    </g>
    <g id="line2d_150">
     <path d="M 72.42 69.250469 
L 79.295 69.250469 
L 86.17 69.250469 
" style="fill: none; stroke: #d95319; stroke-width: 1.25; stroke-linecap: square"/>
    </g>
    <g id="text_20">
     <!-- Linear extrapolation -->
     <g transform="translate(94.97 73.100469) scale(0.11 -0.11)">
      <defs>
       <path id="TimesNewRomanPSMT-78" d="M 84 2863 
L 1431 2863 
L 1431 2747 
Q 1303 2747 1251 2703 
Q 1200 2659 1200 2588 
Q 1200 2513 1309 2356 
Q 1344 2306 1413 2200 
L 1616 1875 
L 1850 2200 
Q 2075 2509 2075 2591 
Q 2075 2656 2022 2701 
Q 1969 2747 1850 2747 
L 1850 2863 
L 2819 2863 
L 2819 2747 
Q 2666 2738 2553 2663 
Q 2400 2556 2134 2200 
L 1744 1678 
L 2456 653 
Q 2719 275 2831 198 
Q 2944 122 3122 113 
L 3122 0 
L 1772 0 
L 1772 113 
Q 1913 113 1991 175 
Q 2050 219 2050 291 
Q 2050 363 1850 653 
L 1431 1266 
L 972 653 
Q 759 369 759 316 
Q 759 241 829 180 
Q 900 119 1041 113 
L 1041 0 
L 106 0 
L 106 113 
Q 219 128 303 191 
Q 422 281 703 653 
L 1303 1450 
L 759 2238 
Q 528 2575 401 2661 
Q 275 2747 84 2747 
L 84 2863 
z
" transform="scale(0.015625)"/>
      </defs>
      <use xlink:href="#TimesNewRomanPSMT-4c"/>
      <use xlink:href="#TimesNewRomanPSMT-69" x="61.083984"/>
      <use xlink:href="#TimesNewRomanPSMT-6e" x="88.867188"/>
      <use xlink:href="#TimesNewRomanPSMT-65" x="138.867188"/>
      <use xlink:href="#TimesNewRomanPSMT-61" x="183.251953"/>
      <use xlink:href="#TimesNewRomanPSMT-72" x="227.636719"/>
      <use xlink:href="#TimesNewRomanPSMT-20" x="260.9375"/>
      <use xlink:href="#TimesNewRomanPSMT-65" x="285.9375"/>
      <use xlink:href="#TimesNewRomanPSMT-78" x="330.322266"/>
      <use xlink:href="#TimesNewRomanPSMT-74" x="380.322266"/>
      <use xlink:href="#TimesNewRomanPSMT-72" x="408.105469"/>
      <use xlink:href="#TimesNewRomanPSMT-61" x="441.40625"/>
      <use xlink:href="#TimesNewRomanPSMT-70" x="485.791016"/>
      <use xlink:href="#TimesNewRomanPSMT-6f" x="535.791016"/>
      <use xlink:href="#TimesNewRomanPSMT-6c" x="585.791016"/>
      <use xlink:href="#TimesNewRomanPSMT-61" x="613.574219"/>
      <use xlink:href="#TimesNewRomanPSMT-74" x="657.958984"/>
      <use xlink:href="#TimesNewRomanPSMT-69" x="685.742188"/>
      <use xlink:href="#TimesNewRomanPSMT-6f" x="713.525391"/>
      <use xlink:href="#TimesNewRomanPSMT-6e" x="763.525391"/>
     </g>
    </g>
    <g id="line2d_151">
     <path d="M 72.42 82.603437 
L 79.295 82.603437 
L 86.17 82.603437 
" style="fill: none; stroke: #edb120; stroke-width: 1.25; stroke-linecap: square"/>
    </g>
    <g id="text_21">
     <!-- Extrapolation and limiting -->
     <g transform="translate(94.97 86.453437) scale(0.11 -0.11)">
      <defs>
       <path id="TimesNewRomanPSMT-45" d="M 1338 4006 
L 1338 2331 
L 2269 2331 
Q 2631 2331 2753 2441 
Q 2916 2584 2934 2947 
L 3050 2947 
L 3050 1472 
L 2934 1472 
Q 2891 1781 2847 1869 
Q 2791 1978 2662 2040 
Q 2534 2103 2269 2103 
L 1338 2103 
L 1338 706 
Q 1338 425 1363 364 
Q 1388 303 1450 267 
Q 1513 231 1688 231 
L 2406 231 
Q 2766 231 2928 281 
Q 3091 331 3241 478 
Q 3434 672 3638 1063 
L 3763 1063 
L 3397 0 
L 131 0 
L 131 116 
L 281 116 
Q 431 116 566 188 
Q 666 238 702 338 
Q 738 438 738 747 
L 738 3500 
Q 738 3903 656 3997 
Q 544 4122 281 4122 
L 131 4122 
L 131 4238 
L 3397 4238 
L 3444 3309 
L 3322 3309 
Q 3256 3644 3176 3769 
Q 3097 3894 2941 3959 
Q 2816 4006 2500 4006 
L 1338 4006 
z
" transform="scale(0.015625)"/>
       <path id="TimesNewRomanPSMT-64" d="M 2222 322 
Q 2013 103 1813 7 
Q 1613 -88 1381 -88 
Q 913 -88 563 304 
Q 213 697 213 1313 
Q 213 1928 600 2439 
Q 988 2950 1597 2950 
Q 1975 2950 2222 2709 
L 2222 3238 
Q 2222 3728 2198 3840 
Q 2175 3953 2125 3993 
Q 2075 4034 2000 4034 
Q 1919 4034 1784 3984 
L 1744 4094 
L 2597 4444 
L 2738 4444 
L 2738 1134 
Q 2738 631 2761 520 
Q 2784 409 2836 365 
Q 2888 322 2956 322 
Q 3041 322 3181 375 
L 3216 266 
L 2366 -88 
L 2222 -88 
L 2222 322 
z
M 2222 541 
L 2222 2016 
Q 2203 2228 2109 2403 
Q 2016 2578 1861 2667 
Q 1706 2756 1559 2756 
Q 1284 2756 1069 2509 
Q 784 2184 784 1559 
Q 784 928 1059 592 
Q 1334 256 1672 256 
Q 1956 256 2222 541 
z
" transform="scale(0.015625)"/>
      </defs>
      <use xlink:href="#TimesNewRomanPSMT-45"/>
      <use xlink:href="#TimesNewRomanPSMT-78" x="61.083984"/>
      <use xlink:href="#TimesNewRomanPSMT-74" x="111.083984"/>
      <use xlink:href="#TimesNewRomanPSMT-72" x="138.867188"/>
      <use xlink:href="#TimesNewRomanPSMT-61" x="172.167969"/>
      <use xlink:href="#TimesNewRomanPSMT-70" x="216.552734"/>
      <use xlink:href="#TimesNewRomanPSMT-6f" x="266.552734"/>
      <use xlink:href="#TimesNewRomanPSMT-6c" x="316.552734"/>
      <use xlink:href="#TimesNewRomanPSMT-61" x="344.335938"/>
      <use xlink:href="#TimesNewRomanPSMT-74" x="388.720703"/>
      <use xlink:href="#TimesNewRomanPSMT-69" x="416.503906"/>
      <use xlink:href="#TimesNewRomanPSMT-6f" x="444.287109"/>
      <use xlink:href="#TimesNewRomanPSMT-6e" x="494.287109"/>
      <use xlink:href="#TimesNewRomanPSMT-20" x="544.287109"/>
      <use xlink:href="#TimesNewRomanPSMT-61" x="569.287109"/>
      <use xlink:href="#TimesNewRomanPSMT-6e" x="613.671875"/>
      <use xlink:href="#TimesNewRomanPSMT-64" x="663.671875"/>
      <use xlink:href="#TimesNewRomanPSMT-20" x="713.671875"/>
      <use xlink:href="#TimesNewRomanPSMT-6c" x="738.671875"/>
      <use xlink:href="#TimesNewRomanPSMT-69" x="766.455078"/>
      <use xlink:href="#TimesNewRomanPSMT-6d" x="794.238281"/>
      <use xlink:href="#TimesNewRomanPSMT-69" x="872.021484"/>
      <use xlink:href="#TimesNewRomanPSMT-74" x="899.804688"/>
      <use xlink:href="#TimesNewRomanPSMT-69" x="927.587891"/>
      <use xlink:href="#TimesNewRomanPSMT-6e" x="955.371094"/>
      <use xlink:href="#TimesNewRomanPSMT-67" x="1005.371094"/>
     </g>
    </g>
   </g>
  </g>
 </g>
 <defs>
<<<<<<< HEAD
  <clipPath id="p0e68767d5d">
   <rect x="54.82" y="34.426875" width="383.2" height="250.34"/>
=======
  <clipPath id="p666514def5">
   <rect x="54.82" y="34.426875" width="382.7" height="247.9"/>
>>>>>>> 267fd76a
  </clipPath>
 </defs>
</svg><|MERGE_RESOLUTION|>--- conflicted
+++ resolved
@@ -1,20 +1,16 @@
 <?xml version="1.0" encoding="utf-8" standalone="no"?>
 <!DOCTYPE svg PUBLIC "-//W3C//DTD SVG 1.1//EN"
   "http://www.w3.org/Graphics/SVG/1.1/DTD/svg11.dtd">
-<svg xmlns:xlink="http://www.w3.org/1999/xlink" width="444.72pt" height="328.88625pt" viewBox="0 0 444.72 328.88625" xmlns="http://www.w3.org/2000/svg" version="1.1">
+<svg xmlns:xlink="http://www.w3.org/1999/xlink" width="445.22pt" height="331.32625pt" viewBox="0 0 445.22 331.32625" xmlns="http://www.w3.org/2000/svg" version="1.1">
  <metadata>
   <rdf:RDF xmlns:dc="http://purl.org/dc/elements/1.1/" xmlns:cc="http://creativecommons.org/ns#" xmlns:rdf="http://www.w3.org/1999/02/22-rdf-syntax-ns#">
    <cc:Work>
     <dc:type rdf:resource="http://purl.org/dc/dcmitype/StillImage"/>
-<<<<<<< HEAD
-    <dc:date>2023-10-03T17:15:21.584323</dc:date>
-=======
-    <dc:date>2023-10-02T10:58:39.184237</dc:date>
->>>>>>> 267fd76a
+    <dc:date>2023-10-01T19:51:33.723068</dc:date>
     <dc:format>image/svg+xml</dc:format>
     <dc:creator>
      <cc:Agent>
-      <dc:title>Matplotlib v3.7.2, https://matplotlib.org/</dc:title>
+      <dc:title>Matplotlib v3.8.0, https://matplotlib.org/</dc:title>
      </cc:Agent>
     </dc:creator>
    </cc:Work>
@@ -25,18 +21,18 @@
  </defs>
  <g id="figure_1">
   <g id="patch_1">
-   <path d="M 0 328.88625 
-L 444.72 328.88625 
-L 444.72 0 
-L 0 0 
+   <path d="M -0 331.32625 
+L 445.22 331.32625 
+L 445.22 0 
+L -0 0 
 z
 " style="fill: #ffffff"/>
   </g>
   <g id="axes_1">
    <g id="patch_2">
-    <path d="M 54.82 282.326875 
-L 437.52 282.326875 
-L 437.52 34.426875 
+    <path d="M 54.82 284.766875 
+L 438.02 284.766875 
+L 438.02 34.426875 
 L 54.82 34.426875 
 z
 " style="fill: #ffffff"/>
@@ -44,55 +40,33 @@
    <g id="matplotlib.axis_1">
     <g id="xtick_1">
      <g id="line2d_1">
-<<<<<<< HEAD
       <path d="M 72.238182 284.766875 
 L 72.238182 34.426875 
-" clip-path="url(#p0e68767d5d)" style="fill: none; stroke: #000000; stroke-opacity: 0.5; stroke-width: 0.5; stroke-linecap: square"/>
+" clip-path="url(#pc466d6e811)" style="fill: none; stroke: #000000; stroke-opacity: 0.5; stroke-width: 0.5; stroke-linecap: square"/>
      </g>
      <g id="line2d_2">
       <defs>
-       <path id="m6b86f881ae" d="M 0 0 
-=======
-      <path d="M 72.215455 282.326875 
-L 72.215455 34.426875 
-" clip-path="url(#p666514def5)" style="fill: none; stroke: #000000; stroke-opacity: 0.5; stroke-width: 0.5; stroke-linecap: square"/>
-     </g>
-     <g id="line2d_2">
-      <defs>
-       <path id="m95293ed7f9" d="M 0 0 
->>>>>>> 267fd76a
+       <path id="m3212467885" d="M 0 0 
 L 0 -6 
 " style="stroke: #000000; stroke-width: 1.25"/>
       </defs>
       <g>
-<<<<<<< HEAD
-       <use xlink:href="#m6b86f881ae" x="72.238182" y="284.766875" style="fill: #ffffff; stroke: #000000; stroke-width: 1.25"/>
-=======
-       <use xlink:href="#m95293ed7f9" x="72.215455" y="282.326875" style="fill: #ffffff; stroke: #000000; stroke-width: 1.25"/>
->>>>>>> 267fd76a
+       <use xlink:href="#m3212467885" x="72.238182" y="284.766875" style="fill: #ffffff; stroke: #000000; stroke-width: 1.25"/>
       </g>
      </g>
      <g id="line2d_3">
       <defs>
-<<<<<<< HEAD
-       <path id="mb416cad6d7" d="M 0 0 
-=======
-       <path id="m92653b6144" d="M 0 0 
->>>>>>> 267fd76a
+       <path id="m3229d03506" d="M 0 0 
 L 0 6 
 " style="stroke: #000000; stroke-width: 1.25"/>
       </defs>
       <g>
-<<<<<<< HEAD
-       <use xlink:href="#mb416cad6d7" x="72.238182" y="34.426875" style="fill: #ffffff; stroke: #000000; stroke-width: 1.25"/>
-=======
-       <use xlink:href="#m92653b6144" x="72.215455" y="34.426875" style="fill: #ffffff; stroke: #000000; stroke-width: 1.25"/>
->>>>>>> 267fd76a
+       <use xlink:href="#m3229d03506" x="72.238182" y="34.426875" style="fill: #ffffff; stroke: #000000; stroke-width: 1.25"/>
       </g>
      </g>
      <g id="text_1">
       <!-- −20 -->
-      <g transform="translate(62.832017 294.159375) scale(0.12 -0.12)">
+      <g transform="translate(62.854744 296.599375) scale(0.12 -0.12)">
        <defs>
         <path id="TimesNewRomanPSMT-2212" d="M 3484 2000 
 L 116 2000 
@@ -161,37 +135,23 @@
     </g>
     <g id="xtick_2">
      <g id="line2d_4">
-<<<<<<< HEAD
       <path d="M 115.783636 284.766875 
 L 115.783636 34.426875 
-" clip-path="url(#p0e68767d5d)" style="fill: none; stroke: #000000; stroke-opacity: 0.5; stroke-width: 0.5; stroke-linecap: square"/>
+" clip-path="url(#pc466d6e811)" style="fill: none; stroke: #000000; stroke-opacity: 0.5; stroke-width: 0.5; stroke-linecap: square"/>
      </g>
      <g id="line2d_5">
       <g>
-       <use xlink:href="#m6b86f881ae" x="115.783636" y="284.766875" style="fill: #ffffff; stroke: #000000; stroke-width: 1.25"/>
-=======
-      <path d="M 115.704091 282.326875 
-L 115.704091 34.426875 
-" clip-path="url(#p666514def5)" style="fill: none; stroke: #000000; stroke-opacity: 0.5; stroke-width: 0.5; stroke-linecap: square"/>
-     </g>
-     <g id="line2d_5">
-      <g>
-       <use xlink:href="#m95293ed7f9" x="115.704091" y="282.326875" style="fill: #ffffff; stroke: #000000; stroke-width: 1.25"/>
->>>>>>> 267fd76a
+       <use xlink:href="#m3212467885" x="115.783636" y="284.766875" style="fill: #ffffff; stroke: #000000; stroke-width: 1.25"/>
       </g>
      </g>
      <g id="line2d_6">
       <g>
-<<<<<<< HEAD
-       <use xlink:href="#mb416cad6d7" x="115.783636" y="34.426875" style="fill: #ffffff; stroke: #000000; stroke-width: 1.25"/>
-=======
-       <use xlink:href="#m92653b6144" x="115.704091" y="34.426875" style="fill: #ffffff; stroke: #000000; stroke-width: 1.25"/>
->>>>>>> 267fd76a
+       <use xlink:href="#m3229d03506" x="115.783636" y="34.426875" style="fill: #ffffff; stroke: #000000; stroke-width: 1.25"/>
       </g>
      </g>
      <g id="text_2">
       <!-- −15 -->
-      <g transform="translate(106.320653 294.159375) scale(0.12 -0.12)">
+      <g transform="translate(106.400199 296.599375) scale(0.12 -0.12)">
        <defs>
         <path id="TimesNewRomanPSMT-31" d="M 750 3822 
 L 1781 4325 
@@ -249,37 +209,23 @@
     </g>
     <g id="xtick_3">
      <g id="line2d_7">
-<<<<<<< HEAD
       <path d="M 159.329091 284.766875 
 L 159.329091 34.426875 
-" clip-path="url(#p0e68767d5d)" style="fill: none; stroke: #000000; stroke-opacity: 0.5; stroke-width: 0.5; stroke-linecap: square"/>
+" clip-path="url(#pc466d6e811)" style="fill: none; stroke: #000000; stroke-opacity: 0.5; stroke-width: 0.5; stroke-linecap: square"/>
      </g>
      <g id="line2d_8">
       <g>
-       <use xlink:href="#m6b86f881ae" x="159.329091" y="284.766875" style="fill: #ffffff; stroke: #000000; stroke-width: 1.25"/>
-=======
-      <path d="M 159.192727 282.326875 
-L 159.192727 34.426875 
-" clip-path="url(#p666514def5)" style="fill: none; stroke: #000000; stroke-opacity: 0.5; stroke-width: 0.5; stroke-linecap: square"/>
-     </g>
-     <g id="line2d_8">
-      <g>
-       <use xlink:href="#m95293ed7f9" x="159.192727" y="282.326875" style="fill: #ffffff; stroke: #000000; stroke-width: 1.25"/>
->>>>>>> 267fd76a
+       <use xlink:href="#m3212467885" x="159.329091" y="284.766875" style="fill: #ffffff; stroke: #000000; stroke-width: 1.25"/>
       </g>
      </g>
      <g id="line2d_9">
       <g>
-<<<<<<< HEAD
-       <use xlink:href="#mb416cad6d7" x="159.329091" y="34.426875" style="fill: #ffffff; stroke: #000000; stroke-width: 1.25"/>
-=======
-       <use xlink:href="#m92653b6144" x="159.192727" y="34.426875" style="fill: #ffffff; stroke: #000000; stroke-width: 1.25"/>
->>>>>>> 267fd76a
+       <use xlink:href="#m3229d03506" x="159.329091" y="34.426875" style="fill: #ffffff; stroke: #000000; stroke-width: 1.25"/>
       </g>
      </g>
      <g id="text_3">
       <!-- −10 -->
-      <g transform="translate(149.80929 294.159375) scale(0.12 -0.12)">
+      <g transform="translate(149.945653 296.599375) scale(0.12 -0.12)">
        <use xlink:href="#TimesNewRomanPSMT-2212"/>
        <use xlink:href="#TimesNewRomanPSMT-31" x="56.396484"/>
        <use xlink:href="#TimesNewRomanPSMT-30" x="106.396484"/>
@@ -288,37 +234,23 @@
     </g>
     <g id="xtick_4">
      <g id="line2d_10">
-<<<<<<< HEAD
       <path d="M 202.874545 284.766875 
 L 202.874545 34.426875 
-" clip-path="url(#p0e68767d5d)" style="fill: none; stroke: #000000; stroke-opacity: 0.5; stroke-width: 0.5; stroke-linecap: square"/>
+" clip-path="url(#pc466d6e811)" style="fill: none; stroke: #000000; stroke-opacity: 0.5; stroke-width: 0.5; stroke-linecap: square"/>
      </g>
      <g id="line2d_11">
       <g>
-       <use xlink:href="#m6b86f881ae" x="202.874545" y="284.766875" style="fill: #ffffff; stroke: #000000; stroke-width: 1.25"/>
-=======
-      <path d="M 202.681364 282.326875 
-L 202.681364 34.426875 
-" clip-path="url(#p666514def5)" style="fill: none; stroke: #000000; stroke-opacity: 0.5; stroke-width: 0.5; stroke-linecap: square"/>
-     </g>
-     <g id="line2d_11">
-      <g>
-       <use xlink:href="#m95293ed7f9" x="202.681364" y="282.326875" style="fill: #ffffff; stroke: #000000; stroke-width: 1.25"/>
->>>>>>> 267fd76a
+       <use xlink:href="#m3212467885" x="202.874545" y="284.766875" style="fill: #ffffff; stroke: #000000; stroke-width: 1.25"/>
       </g>
      </g>
      <g id="line2d_12">
       <g>
-<<<<<<< HEAD
-       <use xlink:href="#mb416cad6d7" x="202.874545" y="34.426875" style="fill: #ffffff; stroke: #000000; stroke-width: 1.25"/>
-=======
-       <use xlink:href="#m92653b6144" x="202.681364" y="34.426875" style="fill: #ffffff; stroke: #000000; stroke-width: 1.25"/>
->>>>>>> 267fd76a
+       <use xlink:href="#m3229d03506" x="202.874545" y="34.426875" style="fill: #ffffff; stroke: #000000; stroke-width: 1.25"/>
       </g>
      </g>
      <g id="text_4">
       <!-- −5 -->
-      <g transform="translate(196.297926 294.159375) scale(0.12 -0.12)">
+      <g transform="translate(196.491108 296.599375) scale(0.12 -0.12)">
        <use xlink:href="#TimesNewRomanPSMT-2212"/>
        <use xlink:href="#TimesNewRomanPSMT-35" x="56.396484"/>
       </g>
@@ -326,111 +258,69 @@
     </g>
     <g id="xtick_5">
      <g id="line2d_13">
-<<<<<<< HEAD
       <path d="M 246.42 284.766875 
 L 246.42 34.426875 
-" clip-path="url(#p0e68767d5d)" style="fill: none; stroke: #000000; stroke-opacity: 0.5; stroke-width: 0.5; stroke-linecap: square"/>
+" clip-path="url(#pc466d6e811)" style="fill: none; stroke: #000000; stroke-opacity: 0.5; stroke-width: 0.5; stroke-linecap: square"/>
      </g>
      <g id="line2d_14">
       <g>
-       <use xlink:href="#m6b86f881ae" x="246.42" y="284.766875" style="fill: #ffffff; stroke: #000000; stroke-width: 1.25"/>
-=======
-      <path d="M 246.17 282.326875 
-L 246.17 34.426875 
-" clip-path="url(#p666514def5)" style="fill: none; stroke: #000000; stroke-opacity: 0.5; stroke-width: 0.5; stroke-linecap: square"/>
-     </g>
-     <g id="line2d_14">
-      <g>
-       <use xlink:href="#m95293ed7f9" x="246.17" y="282.326875" style="fill: #ffffff; stroke: #000000; stroke-width: 1.25"/>
->>>>>>> 267fd76a
+       <use xlink:href="#m3212467885" x="246.42" y="284.766875" style="fill: #ffffff; stroke: #000000; stroke-width: 1.25"/>
       </g>
      </g>
      <g id="line2d_15">
       <g>
-<<<<<<< HEAD
-       <use xlink:href="#mb416cad6d7" x="246.42" y="34.426875" style="fill: #ffffff; stroke: #000000; stroke-width: 1.25"/>
-=======
-       <use xlink:href="#m92653b6144" x="246.17" y="34.426875" style="fill: #ffffff; stroke: #000000; stroke-width: 1.25"/>
->>>>>>> 267fd76a
+       <use xlink:href="#m3229d03506" x="246.42" y="34.426875" style="fill: #ffffff; stroke: #000000; stroke-width: 1.25"/>
       </g>
      </g>
      <g id="text_5">
       <!-- 0 -->
-      <g transform="translate(243.17 294.159375) scale(0.12 -0.12)">
+      <g transform="translate(243.42 296.599375) scale(0.12 -0.12)">
        <use xlink:href="#TimesNewRomanPSMT-30"/>
       </g>
      </g>
     </g>
     <g id="xtick_6">
      <g id="line2d_16">
-<<<<<<< HEAD
       <path d="M 289.965455 284.766875 
 L 289.965455 34.426875 
-" clip-path="url(#p0e68767d5d)" style="fill: none; stroke: #000000; stroke-opacity: 0.5; stroke-width: 0.5; stroke-linecap: square"/>
+" clip-path="url(#pc466d6e811)" style="fill: none; stroke: #000000; stroke-opacity: 0.5; stroke-width: 0.5; stroke-linecap: square"/>
      </g>
      <g id="line2d_17">
       <g>
-       <use xlink:href="#m6b86f881ae" x="289.965455" y="284.766875" style="fill: #ffffff; stroke: #000000; stroke-width: 1.25"/>
-=======
-      <path d="M 289.658636 282.326875 
-L 289.658636 34.426875 
-" clip-path="url(#p666514def5)" style="fill: none; stroke: #000000; stroke-opacity: 0.5; stroke-width: 0.5; stroke-linecap: square"/>
-     </g>
-     <g id="line2d_17">
-      <g>
-       <use xlink:href="#m95293ed7f9" x="289.658636" y="282.326875" style="fill: #ffffff; stroke: #000000; stroke-width: 1.25"/>
->>>>>>> 267fd76a
+       <use xlink:href="#m3212467885" x="289.965455" y="284.766875" style="fill: #ffffff; stroke: #000000; stroke-width: 1.25"/>
       </g>
      </g>
      <g id="line2d_18">
       <g>
-<<<<<<< HEAD
-       <use xlink:href="#mb416cad6d7" x="289.965455" y="34.426875" style="fill: #ffffff; stroke: #000000; stroke-width: 1.25"/>
-=======
-       <use xlink:href="#m92653b6144" x="289.658636" y="34.426875" style="fill: #ffffff; stroke: #000000; stroke-width: 1.25"/>
->>>>>>> 267fd76a
+       <use xlink:href="#m3229d03506" x="289.965455" y="34.426875" style="fill: #ffffff; stroke: #000000; stroke-width: 1.25"/>
       </g>
      </g>
      <g id="text_6">
       <!-- 5 -->
-      <g transform="translate(286.658636 294.159375) scale(0.12 -0.12)">
+      <g transform="translate(286.965455 296.599375) scale(0.12 -0.12)">
        <use xlink:href="#TimesNewRomanPSMT-35"/>
       </g>
      </g>
     </g>
     <g id="xtick_7">
      <g id="line2d_19">
-<<<<<<< HEAD
       <path d="M 333.510909 284.766875 
 L 333.510909 34.426875 
-" clip-path="url(#p0e68767d5d)" style="fill: none; stroke: #000000; stroke-opacity: 0.5; stroke-width: 0.5; stroke-linecap: square"/>
+" clip-path="url(#pc466d6e811)" style="fill: none; stroke: #000000; stroke-opacity: 0.5; stroke-width: 0.5; stroke-linecap: square"/>
      </g>
      <g id="line2d_20">
       <g>
-       <use xlink:href="#m6b86f881ae" x="333.510909" y="284.766875" style="fill: #ffffff; stroke: #000000; stroke-width: 1.25"/>
-=======
-      <path d="M 333.147273 282.326875 
-L 333.147273 34.426875 
-" clip-path="url(#p666514def5)" style="fill: none; stroke: #000000; stroke-opacity: 0.5; stroke-width: 0.5; stroke-linecap: square"/>
-     </g>
-     <g id="line2d_20">
-      <g>
-       <use xlink:href="#m95293ed7f9" x="333.147273" y="282.326875" style="fill: #ffffff; stroke: #000000; stroke-width: 1.25"/>
->>>>>>> 267fd76a
+       <use xlink:href="#m3212467885" x="333.510909" y="284.766875" style="fill: #ffffff; stroke: #000000; stroke-width: 1.25"/>
       </g>
      </g>
      <g id="line2d_21">
       <g>
-<<<<<<< HEAD
-       <use xlink:href="#mb416cad6d7" x="333.510909" y="34.426875" style="fill: #ffffff; stroke: #000000; stroke-width: 1.25"/>
-=======
-       <use xlink:href="#m92653b6144" x="333.147273" y="34.426875" style="fill: #ffffff; stroke: #000000; stroke-width: 1.25"/>
->>>>>>> 267fd76a
+       <use xlink:href="#m3229d03506" x="333.510909" y="34.426875" style="fill: #ffffff; stroke: #000000; stroke-width: 1.25"/>
       </g>
      </g>
      <g id="text_7">
       <!-- 10 -->
-      <g transform="translate(327.147273 294.159375) scale(0.12 -0.12)">
+      <g transform="translate(327.510909 296.599375) scale(0.12 -0.12)">
        <use xlink:href="#TimesNewRomanPSMT-31"/>
        <use xlink:href="#TimesNewRomanPSMT-30" x="50"/>
       </g>
@@ -438,37 +328,23 @@
     </g>
     <g id="xtick_8">
      <g id="line2d_22">
-<<<<<<< HEAD
       <path d="M 377.056364 284.766875 
 L 377.056364 34.426875 
-" clip-path="url(#p0e68767d5d)" style="fill: none; stroke: #000000; stroke-opacity: 0.5; stroke-width: 0.5; stroke-linecap: square"/>
+" clip-path="url(#pc466d6e811)" style="fill: none; stroke: #000000; stroke-opacity: 0.5; stroke-width: 0.5; stroke-linecap: square"/>
      </g>
      <g id="line2d_23">
       <g>
-       <use xlink:href="#m6b86f881ae" x="377.056364" y="284.766875" style="fill: #ffffff; stroke: #000000; stroke-width: 1.25"/>
-=======
-      <path d="M 376.635909 282.326875 
-L 376.635909 34.426875 
-" clip-path="url(#p666514def5)" style="fill: none; stroke: #000000; stroke-opacity: 0.5; stroke-width: 0.5; stroke-linecap: square"/>
-     </g>
-     <g id="line2d_23">
-      <g>
-       <use xlink:href="#m95293ed7f9" x="376.635909" y="282.326875" style="fill: #ffffff; stroke: #000000; stroke-width: 1.25"/>
->>>>>>> 267fd76a
+       <use xlink:href="#m3212467885" x="377.056364" y="284.766875" style="fill: #ffffff; stroke: #000000; stroke-width: 1.25"/>
       </g>
      </g>
      <g id="line2d_24">
       <g>
-<<<<<<< HEAD
-       <use xlink:href="#mb416cad6d7" x="377.056364" y="34.426875" style="fill: #ffffff; stroke: #000000; stroke-width: 1.25"/>
-=======
-       <use xlink:href="#m92653b6144" x="376.635909" y="34.426875" style="fill: #ffffff; stroke: #000000; stroke-width: 1.25"/>
->>>>>>> 267fd76a
+       <use xlink:href="#m3229d03506" x="377.056364" y="34.426875" style="fill: #ffffff; stroke: #000000; stroke-width: 1.25"/>
       </g>
      </g>
      <g id="text_8">
       <!-- 15 -->
-      <g transform="translate(370.635909 294.159375) scale(0.12 -0.12)">
+      <g transform="translate(371.056364 296.599375) scale(0.12 -0.12)">
        <use xlink:href="#TimesNewRomanPSMT-31"/>
        <use xlink:href="#TimesNewRomanPSMT-35" x="50"/>
       </g>
@@ -476,37 +352,23 @@
     </g>
     <g id="xtick_9">
      <g id="line2d_25">
-<<<<<<< HEAD
       <path d="M 420.601818 284.766875 
 L 420.601818 34.426875 
-" clip-path="url(#p0e68767d5d)" style="fill: none; stroke: #000000; stroke-opacity: 0.5; stroke-width: 0.5; stroke-linecap: square"/>
+" clip-path="url(#pc466d6e811)" style="fill: none; stroke: #000000; stroke-opacity: 0.5; stroke-width: 0.5; stroke-linecap: square"/>
      </g>
      <g id="line2d_26">
       <g>
-       <use xlink:href="#m6b86f881ae" x="420.601818" y="284.766875" style="fill: #ffffff; stroke: #000000; stroke-width: 1.25"/>
-=======
-      <path d="M 420.124545 282.326875 
-L 420.124545 34.426875 
-" clip-path="url(#p666514def5)" style="fill: none; stroke: #000000; stroke-opacity: 0.5; stroke-width: 0.5; stroke-linecap: square"/>
-     </g>
-     <g id="line2d_26">
-      <g>
-       <use xlink:href="#m95293ed7f9" x="420.124545" y="282.326875" style="fill: #ffffff; stroke: #000000; stroke-width: 1.25"/>
->>>>>>> 267fd76a
+       <use xlink:href="#m3212467885" x="420.601818" y="284.766875" style="fill: #ffffff; stroke: #000000; stroke-width: 1.25"/>
       </g>
      </g>
      <g id="line2d_27">
       <g>
-<<<<<<< HEAD
-       <use xlink:href="#mb416cad6d7" x="420.601818" y="34.426875" style="fill: #ffffff; stroke: #000000; stroke-width: 1.25"/>
-=======
-       <use xlink:href="#m92653b6144" x="420.124545" y="34.426875" style="fill: #ffffff; stroke: #000000; stroke-width: 1.25"/>
->>>>>>> 267fd76a
+       <use xlink:href="#m3229d03506" x="420.601818" y="34.426875" style="fill: #ffffff; stroke: #000000; stroke-width: 1.25"/>
       </g>
      </g>
      <g id="text_9">
       <!-- 20 -->
-      <g transform="translate(414.124545 294.159375) scale(0.12 -0.12)">
+      <g transform="translate(414.601818 296.599375) scale(0.12 -0.12)">
        <use xlink:href="#TimesNewRomanPSMT-32"/>
        <use xlink:href="#TimesNewRomanPSMT-30" x="50"/>
       </g>
@@ -515,736 +377,448 @@
     <g id="xtick_10">
      <g id="line2d_28">
       <defs>
-<<<<<<< HEAD
-       <path id="m6bd14c48cb" d="M 0 0 
-=======
-       <path id="m9f60f7972d" d="M 0 0 
->>>>>>> 267fd76a
+       <path id="m77236132b8" d="M 0 0 
 L 0 -3 
 " style="stroke: #000000; stroke-width: 0.75"/>
       </defs>
       <g>
-<<<<<<< HEAD
-       <use xlink:href="#m6bd14c48cb" x="54.82" y="284.766875" style="fill: #ffffff; stroke: #000000; stroke-width: 0.75"/>
-=======
-       <use xlink:href="#m9f60f7972d" x="63.517727" y="282.326875" style="fill: #ffffff; stroke: #000000; stroke-width: 0.75"/>
->>>>>>> 267fd76a
+       <use xlink:href="#m77236132b8" x="54.82" y="284.766875" style="fill: #ffffff; stroke: #000000; stroke-width: 0.75"/>
       </g>
      </g>
      <g id="line2d_29">
       <defs>
-<<<<<<< HEAD
-       <path id="med207e44f7" d="M 0 0 
-=======
-       <path id="mb3a9421474" d="M 0 0 
->>>>>>> 267fd76a
+       <path id="md4feedff47" d="M 0 0 
 L 0 3 
 " style="stroke: #000000; stroke-width: 0.75"/>
       </defs>
       <g>
-<<<<<<< HEAD
-       <use xlink:href="#med207e44f7" x="54.82" y="34.426875" style="fill: #ffffff; stroke: #000000; stroke-width: 0.75"/>
-=======
-       <use xlink:href="#mb3a9421474" x="63.517727" y="34.426875" style="fill: #ffffff; stroke: #000000; stroke-width: 0.75"/>
->>>>>>> 267fd76a
+       <use xlink:href="#md4feedff47" x="54.82" y="34.426875" style="fill: #ffffff; stroke: #000000; stroke-width: 0.75"/>
       </g>
      </g>
     </g>
     <g id="xtick_11">
      <g id="line2d_30">
       <g>
-<<<<<<< HEAD
-       <use xlink:href="#m6bd14c48cb" x="63.529091" y="284.766875" style="fill: #ffffff; stroke: #000000; stroke-width: 0.75"/>
-=======
-       <use xlink:href="#m9f60f7972d" x="80.913182" y="282.326875" style="fill: #ffffff; stroke: #000000; stroke-width: 0.75"/>
->>>>>>> 267fd76a
+       <use xlink:href="#m77236132b8" x="63.529091" y="284.766875" style="fill: #ffffff; stroke: #000000; stroke-width: 0.75"/>
       </g>
      </g>
      <g id="line2d_31">
       <g>
-<<<<<<< HEAD
-       <use xlink:href="#med207e44f7" x="63.529091" y="34.426875" style="fill: #ffffff; stroke: #000000; stroke-width: 0.75"/>
-=======
-       <use xlink:href="#mb3a9421474" x="80.913182" y="34.426875" style="fill: #ffffff; stroke: #000000; stroke-width: 0.75"/>
->>>>>>> 267fd76a
+       <use xlink:href="#md4feedff47" x="63.529091" y="34.426875" style="fill: #ffffff; stroke: #000000; stroke-width: 0.75"/>
       </g>
      </g>
     </g>
     <g id="xtick_12">
      <g id="line2d_32">
       <g>
-<<<<<<< HEAD
-       <use xlink:href="#m6bd14c48cb" x="80.947273" y="284.766875" style="fill: #ffffff; stroke: #000000; stroke-width: 0.75"/>
-=======
-       <use xlink:href="#m9f60f7972d" x="89.610909" y="282.326875" style="fill: #ffffff; stroke: #000000; stroke-width: 0.75"/>
->>>>>>> 267fd76a
+       <use xlink:href="#m77236132b8" x="80.947273" y="284.766875" style="fill: #ffffff; stroke: #000000; stroke-width: 0.75"/>
       </g>
      </g>
      <g id="line2d_33">
       <g>
-<<<<<<< HEAD
-       <use xlink:href="#med207e44f7" x="80.947273" y="34.426875" style="fill: #ffffff; stroke: #000000; stroke-width: 0.75"/>
-=======
-       <use xlink:href="#mb3a9421474" x="89.610909" y="34.426875" style="fill: #ffffff; stroke: #000000; stroke-width: 0.75"/>
->>>>>>> 267fd76a
+       <use xlink:href="#md4feedff47" x="80.947273" y="34.426875" style="fill: #ffffff; stroke: #000000; stroke-width: 0.75"/>
       </g>
      </g>
     </g>
     <g id="xtick_13">
      <g id="line2d_34">
       <g>
-<<<<<<< HEAD
-       <use xlink:href="#m6bd14c48cb" x="89.656364" y="284.766875" style="fill: #ffffff; stroke: #000000; stroke-width: 0.75"/>
-=======
-       <use xlink:href="#m9f60f7972d" x="98.308636" y="282.326875" style="fill: #ffffff; stroke: #000000; stroke-width: 0.75"/>
->>>>>>> 267fd76a
+       <use xlink:href="#m77236132b8" x="89.656364" y="284.766875" style="fill: #ffffff; stroke: #000000; stroke-width: 0.75"/>
       </g>
      </g>
      <g id="line2d_35">
       <g>
-<<<<<<< HEAD
-       <use xlink:href="#med207e44f7" x="89.656364" y="34.426875" style="fill: #ffffff; stroke: #000000; stroke-width: 0.75"/>
-=======
-       <use xlink:href="#mb3a9421474" x="98.308636" y="34.426875" style="fill: #ffffff; stroke: #000000; stroke-width: 0.75"/>
->>>>>>> 267fd76a
+       <use xlink:href="#md4feedff47" x="89.656364" y="34.426875" style="fill: #ffffff; stroke: #000000; stroke-width: 0.75"/>
       </g>
      </g>
     </g>
     <g id="xtick_14">
      <g id="line2d_36">
       <g>
-<<<<<<< HEAD
-       <use xlink:href="#m6bd14c48cb" x="98.365455" y="284.766875" style="fill: #ffffff; stroke: #000000; stroke-width: 0.75"/>
-=======
-       <use xlink:href="#m9f60f7972d" x="107.006364" y="282.326875" style="fill: #ffffff; stroke: #000000; stroke-width: 0.75"/>
->>>>>>> 267fd76a
+       <use xlink:href="#m77236132b8" x="98.365455" y="284.766875" style="fill: #ffffff; stroke: #000000; stroke-width: 0.75"/>
       </g>
      </g>
      <g id="line2d_37">
       <g>
-<<<<<<< HEAD
-       <use xlink:href="#med207e44f7" x="98.365455" y="34.426875" style="fill: #ffffff; stroke: #000000; stroke-width: 0.75"/>
-=======
-       <use xlink:href="#mb3a9421474" x="107.006364" y="34.426875" style="fill: #ffffff; stroke: #000000; stroke-width: 0.75"/>
->>>>>>> 267fd76a
+       <use xlink:href="#md4feedff47" x="98.365455" y="34.426875" style="fill: #ffffff; stroke: #000000; stroke-width: 0.75"/>
       </g>
      </g>
     </g>
     <g id="xtick_15">
      <g id="line2d_38">
       <g>
-<<<<<<< HEAD
-       <use xlink:href="#m6bd14c48cb" x="107.074545" y="284.766875" style="fill: #ffffff; stroke: #000000; stroke-width: 0.75"/>
-=======
-       <use xlink:href="#m9f60f7972d" x="124.401818" y="282.326875" style="fill: #ffffff; stroke: #000000; stroke-width: 0.75"/>
->>>>>>> 267fd76a
+       <use xlink:href="#m77236132b8" x="107.074545" y="284.766875" style="fill: #ffffff; stroke: #000000; stroke-width: 0.75"/>
       </g>
      </g>
      <g id="line2d_39">
       <g>
-<<<<<<< HEAD
-       <use xlink:href="#med207e44f7" x="107.074545" y="34.426875" style="fill: #ffffff; stroke: #000000; stroke-width: 0.75"/>
-=======
-       <use xlink:href="#mb3a9421474" x="124.401818" y="34.426875" style="fill: #ffffff; stroke: #000000; stroke-width: 0.75"/>
->>>>>>> 267fd76a
+       <use xlink:href="#md4feedff47" x="107.074545" y="34.426875" style="fill: #ffffff; stroke: #000000; stroke-width: 0.75"/>
       </g>
      </g>
     </g>
     <g id="xtick_16">
      <g id="line2d_40">
       <g>
-<<<<<<< HEAD
-       <use xlink:href="#m6bd14c48cb" x="124.492727" y="284.766875" style="fill: #ffffff; stroke: #000000; stroke-width: 0.75"/>
-=======
-       <use xlink:href="#m9f60f7972d" x="133.099545" y="282.326875" style="fill: #ffffff; stroke: #000000; stroke-width: 0.75"/>
->>>>>>> 267fd76a
+       <use xlink:href="#m77236132b8" x="124.492727" y="284.766875" style="fill: #ffffff; stroke: #000000; stroke-width: 0.75"/>
       </g>
      </g>
      <g id="line2d_41">
       <g>
-<<<<<<< HEAD
-       <use xlink:href="#med207e44f7" x="124.492727" y="34.426875" style="fill: #ffffff; stroke: #000000; stroke-width: 0.75"/>
-=======
-       <use xlink:href="#mb3a9421474" x="133.099545" y="34.426875" style="fill: #ffffff; stroke: #000000; stroke-width: 0.75"/>
->>>>>>> 267fd76a
+       <use xlink:href="#md4feedff47" x="124.492727" y="34.426875" style="fill: #ffffff; stroke: #000000; stroke-width: 0.75"/>
       </g>
      </g>
     </g>
     <g id="xtick_17">
      <g id="line2d_42">
       <g>
-<<<<<<< HEAD
-       <use xlink:href="#m6bd14c48cb" x="133.201818" y="284.766875" style="fill: #ffffff; stroke: #000000; stroke-width: 0.75"/>
-=======
-       <use xlink:href="#m9f60f7972d" x="141.797273" y="282.326875" style="fill: #ffffff; stroke: #000000; stroke-width: 0.75"/>
->>>>>>> 267fd76a
+       <use xlink:href="#m77236132b8" x="133.201818" y="284.766875" style="fill: #ffffff; stroke: #000000; stroke-width: 0.75"/>
       </g>
      </g>
      <g id="line2d_43">
       <g>
-<<<<<<< HEAD
-       <use xlink:href="#med207e44f7" x="133.201818" y="34.426875" style="fill: #ffffff; stroke: #000000; stroke-width: 0.75"/>
-=======
-       <use xlink:href="#mb3a9421474" x="141.797273" y="34.426875" style="fill: #ffffff; stroke: #000000; stroke-width: 0.75"/>
->>>>>>> 267fd76a
+       <use xlink:href="#md4feedff47" x="133.201818" y="34.426875" style="fill: #ffffff; stroke: #000000; stroke-width: 0.75"/>
       </g>
      </g>
     </g>
     <g id="xtick_18">
      <g id="line2d_44">
       <g>
-<<<<<<< HEAD
-       <use xlink:href="#m6bd14c48cb" x="141.910909" y="284.766875" style="fill: #ffffff; stroke: #000000; stroke-width: 0.75"/>
-=======
-       <use xlink:href="#m9f60f7972d" x="150.495" y="282.326875" style="fill: #ffffff; stroke: #000000; stroke-width: 0.75"/>
->>>>>>> 267fd76a
+       <use xlink:href="#m77236132b8" x="141.910909" y="284.766875" style="fill: #ffffff; stroke: #000000; stroke-width: 0.75"/>
       </g>
      </g>
      <g id="line2d_45">
       <g>
-<<<<<<< HEAD
-       <use xlink:href="#med207e44f7" x="141.910909" y="34.426875" style="fill: #ffffff; stroke: #000000; stroke-width: 0.75"/>
-=======
-       <use xlink:href="#mb3a9421474" x="150.495" y="34.426875" style="fill: #ffffff; stroke: #000000; stroke-width: 0.75"/>
->>>>>>> 267fd76a
+       <use xlink:href="#md4feedff47" x="141.910909" y="34.426875" style="fill: #ffffff; stroke: #000000; stroke-width: 0.75"/>
       </g>
      </g>
     </g>
     <g id="xtick_19">
      <g id="line2d_46">
       <g>
-<<<<<<< HEAD
-       <use xlink:href="#m6bd14c48cb" x="150.62" y="284.766875" style="fill: #ffffff; stroke: #000000; stroke-width: 0.75"/>
-=======
-       <use xlink:href="#m9f60f7972d" x="167.890455" y="282.326875" style="fill: #ffffff; stroke: #000000; stroke-width: 0.75"/>
->>>>>>> 267fd76a
+       <use xlink:href="#m77236132b8" x="150.62" y="284.766875" style="fill: #ffffff; stroke: #000000; stroke-width: 0.75"/>
       </g>
      </g>
      <g id="line2d_47">
       <g>
-<<<<<<< HEAD
-       <use xlink:href="#med207e44f7" x="150.62" y="34.426875" style="fill: #ffffff; stroke: #000000; stroke-width: 0.75"/>
-=======
-       <use xlink:href="#mb3a9421474" x="167.890455" y="34.426875" style="fill: #ffffff; stroke: #000000; stroke-width: 0.75"/>
->>>>>>> 267fd76a
+       <use xlink:href="#md4feedff47" x="150.62" y="34.426875" style="fill: #ffffff; stroke: #000000; stroke-width: 0.75"/>
       </g>
      </g>
     </g>
     <g id="xtick_20">
      <g id="line2d_48">
       <g>
-<<<<<<< HEAD
-       <use xlink:href="#m6bd14c48cb" x="168.038182" y="284.766875" style="fill: #ffffff; stroke: #000000; stroke-width: 0.75"/>
-=======
-       <use xlink:href="#m9f60f7972d" x="176.588182" y="282.326875" style="fill: #ffffff; stroke: #000000; stroke-width: 0.75"/>
->>>>>>> 267fd76a
+       <use xlink:href="#m77236132b8" x="168.038182" y="284.766875" style="fill: #ffffff; stroke: #000000; stroke-width: 0.75"/>
       </g>
      </g>
      <g id="line2d_49">
       <g>
-<<<<<<< HEAD
-       <use xlink:href="#med207e44f7" x="168.038182" y="34.426875" style="fill: #ffffff; stroke: #000000; stroke-width: 0.75"/>
-=======
-       <use xlink:href="#mb3a9421474" x="176.588182" y="34.426875" style="fill: #ffffff; stroke: #000000; stroke-width: 0.75"/>
->>>>>>> 267fd76a
+       <use xlink:href="#md4feedff47" x="168.038182" y="34.426875" style="fill: #ffffff; stroke: #000000; stroke-width: 0.75"/>
       </g>
      </g>
     </g>
     <g id="xtick_21">
      <g id="line2d_50">
       <g>
-<<<<<<< HEAD
-       <use xlink:href="#m6bd14c48cb" x="176.747273" y="284.766875" style="fill: #ffffff; stroke: #000000; stroke-width: 0.75"/>
-=======
-       <use xlink:href="#m9f60f7972d" x="185.285909" y="282.326875" style="fill: #ffffff; stroke: #000000; stroke-width: 0.75"/>
->>>>>>> 267fd76a
+       <use xlink:href="#m77236132b8" x="176.747273" y="284.766875" style="fill: #ffffff; stroke: #000000; stroke-width: 0.75"/>
       </g>
      </g>
      <g id="line2d_51">
       <g>
-<<<<<<< HEAD
-       <use xlink:href="#med207e44f7" x="176.747273" y="34.426875" style="fill: #ffffff; stroke: #000000; stroke-width: 0.75"/>
-=======
-       <use xlink:href="#mb3a9421474" x="185.285909" y="34.426875" style="fill: #ffffff; stroke: #000000; stroke-width: 0.75"/>
->>>>>>> 267fd76a
+       <use xlink:href="#md4feedff47" x="176.747273" y="34.426875" style="fill: #ffffff; stroke: #000000; stroke-width: 0.75"/>
       </g>
      </g>
     </g>
     <g id="xtick_22">
      <g id="line2d_52">
       <g>
-<<<<<<< HEAD
-       <use xlink:href="#m6bd14c48cb" x="185.456364" y="284.766875" style="fill: #ffffff; stroke: #000000; stroke-width: 0.75"/>
-=======
-       <use xlink:href="#m9f60f7972d" x="193.983636" y="282.326875" style="fill: #ffffff; stroke: #000000; stroke-width: 0.75"/>
->>>>>>> 267fd76a
+       <use xlink:href="#m77236132b8" x="185.456364" y="284.766875" style="fill: #ffffff; stroke: #000000; stroke-width: 0.75"/>
       </g>
      </g>
      <g id="line2d_53">
       <g>
-<<<<<<< HEAD
-       <use xlink:href="#med207e44f7" x="185.456364" y="34.426875" style="fill: #ffffff; stroke: #000000; stroke-width: 0.75"/>
-=======
-       <use xlink:href="#mb3a9421474" x="193.983636" y="34.426875" style="fill: #ffffff; stroke: #000000; stroke-width: 0.75"/>
->>>>>>> 267fd76a
+       <use xlink:href="#md4feedff47" x="185.456364" y="34.426875" style="fill: #ffffff; stroke: #000000; stroke-width: 0.75"/>
       </g>
      </g>
     </g>
     <g id="xtick_23">
      <g id="line2d_54">
       <g>
-<<<<<<< HEAD
-       <use xlink:href="#m6bd14c48cb" x="194.165455" y="284.766875" style="fill: #ffffff; stroke: #000000; stroke-width: 0.75"/>
-=======
-       <use xlink:href="#m9f60f7972d" x="211.379091" y="282.326875" style="fill: #ffffff; stroke: #000000; stroke-width: 0.75"/>
->>>>>>> 267fd76a
+       <use xlink:href="#m77236132b8" x="194.165455" y="284.766875" style="fill: #ffffff; stroke: #000000; stroke-width: 0.75"/>
       </g>
      </g>
      <g id="line2d_55">
       <g>
-<<<<<<< HEAD
-       <use xlink:href="#med207e44f7" x="194.165455" y="34.426875" style="fill: #ffffff; stroke: #000000; stroke-width: 0.75"/>
-=======
-       <use xlink:href="#mb3a9421474" x="211.379091" y="34.426875" style="fill: #ffffff; stroke: #000000; stroke-width: 0.75"/>
->>>>>>> 267fd76a
+       <use xlink:href="#md4feedff47" x="194.165455" y="34.426875" style="fill: #ffffff; stroke: #000000; stroke-width: 0.75"/>
       </g>
      </g>
     </g>
     <g id="xtick_24">
      <g id="line2d_56">
       <g>
-<<<<<<< HEAD
-       <use xlink:href="#m6bd14c48cb" x="211.583636" y="284.766875" style="fill: #ffffff; stroke: #000000; stroke-width: 0.75"/>
-=======
-       <use xlink:href="#m9f60f7972d" x="220.076818" y="282.326875" style="fill: #ffffff; stroke: #000000; stroke-width: 0.75"/>
->>>>>>> 267fd76a
+       <use xlink:href="#m77236132b8" x="211.583636" y="284.766875" style="fill: #ffffff; stroke: #000000; stroke-width: 0.75"/>
       </g>
      </g>
      <g id="line2d_57">
       <g>
-<<<<<<< HEAD
-       <use xlink:href="#med207e44f7" x="211.583636" y="34.426875" style="fill: #ffffff; stroke: #000000; stroke-width: 0.75"/>
-=======
-       <use xlink:href="#mb3a9421474" x="220.076818" y="34.426875" style="fill: #ffffff; stroke: #000000; stroke-width: 0.75"/>
->>>>>>> 267fd76a
+       <use xlink:href="#md4feedff47" x="211.583636" y="34.426875" style="fill: #ffffff; stroke: #000000; stroke-width: 0.75"/>
       </g>
      </g>
     </g>
     <g id="xtick_25">
      <g id="line2d_58">
       <g>
-<<<<<<< HEAD
-       <use xlink:href="#m6bd14c48cb" x="220.292727" y="284.766875" style="fill: #ffffff; stroke: #000000; stroke-width: 0.75"/>
-=======
-       <use xlink:href="#m9f60f7972d" x="228.774545" y="282.326875" style="fill: #ffffff; stroke: #000000; stroke-width: 0.75"/>
->>>>>>> 267fd76a
+       <use xlink:href="#m77236132b8" x="220.292727" y="284.766875" style="fill: #ffffff; stroke: #000000; stroke-width: 0.75"/>
       </g>
      </g>
      <g id="line2d_59">
       <g>
-<<<<<<< HEAD
-       <use xlink:href="#med207e44f7" x="220.292727" y="34.426875" style="fill: #ffffff; stroke: #000000; stroke-width: 0.75"/>
-=======
-       <use xlink:href="#mb3a9421474" x="228.774545" y="34.426875" style="fill: #ffffff; stroke: #000000; stroke-width: 0.75"/>
->>>>>>> 267fd76a
+       <use xlink:href="#md4feedff47" x="220.292727" y="34.426875" style="fill: #ffffff; stroke: #000000; stroke-width: 0.75"/>
       </g>
      </g>
     </g>
     <g id="xtick_26">
      <g id="line2d_60">
       <g>
-<<<<<<< HEAD
-       <use xlink:href="#m6bd14c48cb" x="229.001818" y="284.766875" style="fill: #ffffff; stroke: #000000; stroke-width: 0.75"/>
-=======
-       <use xlink:href="#m9f60f7972d" x="237.472273" y="282.326875" style="fill: #ffffff; stroke: #000000; stroke-width: 0.75"/>
->>>>>>> 267fd76a
+       <use xlink:href="#m77236132b8" x="229.001818" y="284.766875" style="fill: #ffffff; stroke: #000000; stroke-width: 0.75"/>
       </g>
      </g>
      <g id="line2d_61">
       <g>
-<<<<<<< HEAD
-       <use xlink:href="#med207e44f7" x="229.001818" y="34.426875" style="fill: #ffffff; stroke: #000000; stroke-width: 0.75"/>
-=======
-       <use xlink:href="#mb3a9421474" x="237.472273" y="34.426875" style="fill: #ffffff; stroke: #000000; stroke-width: 0.75"/>
->>>>>>> 267fd76a
+       <use xlink:href="#md4feedff47" x="229.001818" y="34.426875" style="fill: #ffffff; stroke: #000000; stroke-width: 0.75"/>
       </g>
      </g>
     </g>
     <g id="xtick_27">
      <g id="line2d_62">
       <g>
-<<<<<<< HEAD
-       <use xlink:href="#m6bd14c48cb" x="237.710909" y="284.766875" style="fill: #ffffff; stroke: #000000; stroke-width: 0.75"/>
-=======
-       <use xlink:href="#m9f60f7972d" x="254.867727" y="282.326875" style="fill: #ffffff; stroke: #000000; stroke-width: 0.75"/>
->>>>>>> 267fd76a
+       <use xlink:href="#m77236132b8" x="237.710909" y="284.766875" style="fill: #ffffff; stroke: #000000; stroke-width: 0.75"/>
       </g>
      </g>
      <g id="line2d_63">
       <g>
-<<<<<<< HEAD
-       <use xlink:href="#med207e44f7" x="237.710909" y="34.426875" style="fill: #ffffff; stroke: #000000; stroke-width: 0.75"/>
-=======
-       <use xlink:href="#mb3a9421474" x="254.867727" y="34.426875" style="fill: #ffffff; stroke: #000000; stroke-width: 0.75"/>
->>>>>>> 267fd76a
+       <use xlink:href="#md4feedff47" x="237.710909" y="34.426875" style="fill: #ffffff; stroke: #000000; stroke-width: 0.75"/>
       </g>
      </g>
     </g>
     <g id="xtick_28">
      <g id="line2d_64">
       <g>
-<<<<<<< HEAD
-       <use xlink:href="#m6bd14c48cb" x="255.129091" y="284.766875" style="fill: #ffffff; stroke: #000000; stroke-width: 0.75"/>
-=======
-       <use xlink:href="#m9f60f7972d" x="263.565455" y="282.326875" style="fill: #ffffff; stroke: #000000; stroke-width: 0.75"/>
->>>>>>> 267fd76a
+       <use xlink:href="#m77236132b8" x="255.129091" y="284.766875" style="fill: #ffffff; stroke: #000000; stroke-width: 0.75"/>
       </g>
      </g>
      <g id="line2d_65">
       <g>
-<<<<<<< HEAD
-       <use xlink:href="#med207e44f7" x="255.129091" y="34.426875" style="fill: #ffffff; stroke: #000000; stroke-width: 0.75"/>
-=======
-       <use xlink:href="#mb3a9421474" x="263.565455" y="34.426875" style="fill: #ffffff; stroke: #000000; stroke-width: 0.75"/>
->>>>>>> 267fd76a
+       <use xlink:href="#md4feedff47" x="255.129091" y="34.426875" style="fill: #ffffff; stroke: #000000; stroke-width: 0.75"/>
       </g>
      </g>
     </g>
     <g id="xtick_29">
      <g id="line2d_66">
       <g>
-<<<<<<< HEAD
-       <use xlink:href="#m6bd14c48cb" x="263.838182" y="284.766875" style="fill: #ffffff; stroke: #000000; stroke-width: 0.75"/>
-=======
-       <use xlink:href="#m9f60f7972d" x="272.263182" y="282.326875" style="fill: #ffffff; stroke: #000000; stroke-width: 0.75"/>
->>>>>>> 267fd76a
+       <use xlink:href="#m77236132b8" x="263.838182" y="284.766875" style="fill: #ffffff; stroke: #000000; stroke-width: 0.75"/>
       </g>
      </g>
      <g id="line2d_67">
       <g>
-<<<<<<< HEAD
-       <use xlink:href="#med207e44f7" x="263.838182" y="34.426875" style="fill: #ffffff; stroke: #000000; stroke-width: 0.75"/>
-=======
-       <use xlink:href="#mb3a9421474" x="272.263182" y="34.426875" style="fill: #ffffff; stroke: #000000; stroke-width: 0.75"/>
->>>>>>> 267fd76a
+       <use xlink:href="#md4feedff47" x="263.838182" y="34.426875" style="fill: #ffffff; stroke: #000000; stroke-width: 0.75"/>
       </g>
      </g>
     </g>
     <g id="xtick_30">
      <g id="line2d_68">
       <g>
-<<<<<<< HEAD
-       <use xlink:href="#m6bd14c48cb" x="272.547273" y="284.766875" style="fill: #ffffff; stroke: #000000; stroke-width: 0.75"/>
-=======
-       <use xlink:href="#m9f60f7972d" x="280.960909" y="282.326875" style="fill: #ffffff; stroke: #000000; stroke-width: 0.75"/>
->>>>>>> 267fd76a
+       <use xlink:href="#m77236132b8" x="272.547273" y="284.766875" style="fill: #ffffff; stroke: #000000; stroke-width: 0.75"/>
       </g>
      </g>
      <g id="line2d_69">
       <g>
-<<<<<<< HEAD
-       <use xlink:href="#med207e44f7" x="272.547273" y="34.426875" style="fill: #ffffff; stroke: #000000; stroke-width: 0.75"/>
-=======
-       <use xlink:href="#mb3a9421474" x="280.960909" y="34.426875" style="fill: #ffffff; stroke: #000000; stroke-width: 0.75"/>
->>>>>>> 267fd76a
+       <use xlink:href="#md4feedff47" x="272.547273" y="34.426875" style="fill: #ffffff; stroke: #000000; stroke-width: 0.75"/>
       </g>
      </g>
     </g>
     <g id="xtick_31">
      <g id="line2d_70">
       <g>
-<<<<<<< HEAD
-       <use xlink:href="#m6bd14c48cb" x="281.256364" y="284.766875" style="fill: #ffffff; stroke: #000000; stroke-width: 0.75"/>
-=======
-       <use xlink:href="#m9f60f7972d" x="298.356364" y="282.326875" style="fill: #ffffff; stroke: #000000; stroke-width: 0.75"/>
->>>>>>> 267fd76a
+       <use xlink:href="#m77236132b8" x="281.256364" y="284.766875" style="fill: #ffffff; stroke: #000000; stroke-width: 0.75"/>
       </g>
      </g>
      <g id="line2d_71">
       <g>
-<<<<<<< HEAD
-       <use xlink:href="#med207e44f7" x="281.256364" y="34.426875" style="fill: #ffffff; stroke: #000000; stroke-width: 0.75"/>
-=======
-       <use xlink:href="#mb3a9421474" x="298.356364" y="34.426875" style="fill: #ffffff; stroke: #000000; stroke-width: 0.75"/>
->>>>>>> 267fd76a
+       <use xlink:href="#md4feedff47" x="281.256364" y="34.426875" style="fill: #ffffff; stroke: #000000; stroke-width: 0.75"/>
       </g>
      </g>
     </g>
     <g id="xtick_32">
      <g id="line2d_72">
       <g>
-<<<<<<< HEAD
-       <use xlink:href="#m6bd14c48cb" x="298.674545" y="284.766875" style="fill: #ffffff; stroke: #000000; stroke-width: 0.75"/>
-=======
-       <use xlink:href="#m9f60f7972d" x="307.054091" y="282.326875" style="fill: #ffffff; stroke: #000000; stroke-width: 0.75"/>
->>>>>>> 267fd76a
+       <use xlink:href="#m77236132b8" x="298.674545" y="284.766875" style="fill: #ffffff; stroke: #000000; stroke-width: 0.75"/>
       </g>
      </g>
      <g id="line2d_73">
       <g>
-<<<<<<< HEAD
-       <use xlink:href="#med207e44f7" x="298.674545" y="34.426875" style="fill: #ffffff; stroke: #000000; stroke-width: 0.75"/>
-=======
-       <use xlink:href="#mb3a9421474" x="307.054091" y="34.426875" style="fill: #ffffff; stroke: #000000; stroke-width: 0.75"/>
->>>>>>> 267fd76a
+       <use xlink:href="#md4feedff47" x="298.674545" y="34.426875" style="fill: #ffffff; stroke: #000000; stroke-width: 0.75"/>
       </g>
      </g>
     </g>
     <g id="xtick_33">
      <g id="line2d_74">
       <g>
-<<<<<<< HEAD
-       <use xlink:href="#m6bd14c48cb" x="307.383636" y="284.766875" style="fill: #ffffff; stroke: #000000; stroke-width: 0.75"/>
-=======
-       <use xlink:href="#m9f60f7972d" x="315.751818" y="282.326875" style="fill: #ffffff; stroke: #000000; stroke-width: 0.75"/>
->>>>>>> 267fd76a
+       <use xlink:href="#m77236132b8" x="307.383636" y="284.766875" style="fill: #ffffff; stroke: #000000; stroke-width: 0.75"/>
       </g>
      </g>
      <g id="line2d_75">
       <g>
-<<<<<<< HEAD
-       <use xlink:href="#med207e44f7" x="307.383636" y="34.426875" style="fill: #ffffff; stroke: #000000; stroke-width: 0.75"/>
-=======
-       <use xlink:href="#mb3a9421474" x="315.751818" y="34.426875" style="fill: #ffffff; stroke: #000000; stroke-width: 0.75"/>
->>>>>>> 267fd76a
+       <use xlink:href="#md4feedff47" x="307.383636" y="34.426875" style="fill: #ffffff; stroke: #000000; stroke-width: 0.75"/>
       </g>
      </g>
     </g>
     <g id="xtick_34">
      <g id="line2d_76">
       <g>
-<<<<<<< HEAD
-       <use xlink:href="#m6bd14c48cb" x="316.092727" y="284.766875" style="fill: #ffffff; stroke: #000000; stroke-width: 0.75"/>
-=======
-       <use xlink:href="#m9f60f7972d" x="324.449545" y="282.326875" style="fill: #ffffff; stroke: #000000; stroke-width: 0.75"/>
->>>>>>> 267fd76a
+       <use xlink:href="#m77236132b8" x="316.092727" y="284.766875" style="fill: #ffffff; stroke: #000000; stroke-width: 0.75"/>
       </g>
      </g>
      <g id="line2d_77">
       <g>
-<<<<<<< HEAD
-       <use xlink:href="#med207e44f7" x="316.092727" y="34.426875" style="fill: #ffffff; stroke: #000000; stroke-width: 0.75"/>
-=======
-       <use xlink:href="#mb3a9421474" x="324.449545" y="34.426875" style="fill: #ffffff; stroke: #000000; stroke-width: 0.75"/>
->>>>>>> 267fd76a
+       <use xlink:href="#md4feedff47" x="316.092727" y="34.426875" style="fill: #ffffff; stroke: #000000; stroke-width: 0.75"/>
       </g>
      </g>
     </g>
     <g id="xtick_35">
      <g id="line2d_78">
       <g>
-<<<<<<< HEAD
-       <use xlink:href="#m6bd14c48cb" x="324.801818" y="284.766875" style="fill: #ffffff; stroke: #000000; stroke-width: 0.75"/>
-=======
-       <use xlink:href="#m9f60f7972d" x="341.845" y="282.326875" style="fill: #ffffff; stroke: #000000; stroke-width: 0.75"/>
->>>>>>> 267fd76a
+       <use xlink:href="#m77236132b8" x="324.801818" y="284.766875" style="fill: #ffffff; stroke: #000000; stroke-width: 0.75"/>
       </g>
      </g>
      <g id="line2d_79">
       <g>
-<<<<<<< HEAD
-       <use xlink:href="#med207e44f7" x="324.801818" y="34.426875" style="fill: #ffffff; stroke: #000000; stroke-width: 0.75"/>
-=======
-       <use xlink:href="#mb3a9421474" x="341.845" y="34.426875" style="fill: #ffffff; stroke: #000000; stroke-width: 0.75"/>
->>>>>>> 267fd76a
+       <use xlink:href="#md4feedff47" x="324.801818" y="34.426875" style="fill: #ffffff; stroke: #000000; stroke-width: 0.75"/>
       </g>
      </g>
     </g>
     <g id="xtick_36">
      <g id="line2d_80">
       <g>
-<<<<<<< HEAD
-       <use xlink:href="#m6bd14c48cb" x="342.22" y="284.766875" style="fill: #ffffff; stroke: #000000; stroke-width: 0.75"/>
-=======
-       <use xlink:href="#m9f60f7972d" x="350.542727" y="282.326875" style="fill: #ffffff; stroke: #000000; stroke-width: 0.75"/>
->>>>>>> 267fd76a
+       <use xlink:href="#m77236132b8" x="342.22" y="284.766875" style="fill: #ffffff; stroke: #000000; stroke-width: 0.75"/>
       </g>
      </g>
      <g id="line2d_81">
       <g>
-<<<<<<< HEAD
-       <use xlink:href="#med207e44f7" x="342.22" y="34.426875" style="fill: #ffffff; stroke: #000000; stroke-width: 0.75"/>
-=======
-       <use xlink:href="#mb3a9421474" x="350.542727" y="34.426875" style="fill: #ffffff; stroke: #000000; stroke-width: 0.75"/>
->>>>>>> 267fd76a
+       <use xlink:href="#md4feedff47" x="342.22" y="34.426875" style="fill: #ffffff; stroke: #000000; stroke-width: 0.75"/>
       </g>
      </g>
     </g>
     <g id="xtick_37">
      <g id="line2d_82">
       <g>
-<<<<<<< HEAD
-       <use xlink:href="#m6bd14c48cb" x="350.929091" y="284.766875" style="fill: #ffffff; stroke: #000000; stroke-width: 0.75"/>
-=======
-       <use xlink:href="#m9f60f7972d" x="359.240455" y="282.326875" style="fill: #ffffff; stroke: #000000; stroke-width: 0.75"/>
->>>>>>> 267fd76a
+       <use xlink:href="#m77236132b8" x="350.929091" y="284.766875" style="fill: #ffffff; stroke: #000000; stroke-width: 0.75"/>
       </g>
      </g>
      <g id="line2d_83">
       <g>
-<<<<<<< HEAD
-       <use xlink:href="#med207e44f7" x="350.929091" y="34.426875" style="fill: #ffffff; stroke: #000000; stroke-width: 0.75"/>
-=======
-       <use xlink:href="#mb3a9421474" x="359.240455" y="34.426875" style="fill: #ffffff; stroke: #000000; stroke-width: 0.75"/>
->>>>>>> 267fd76a
+       <use xlink:href="#md4feedff47" x="350.929091" y="34.426875" style="fill: #ffffff; stroke: #000000; stroke-width: 0.75"/>
       </g>
      </g>
     </g>
     <g id="xtick_38">
      <g id="line2d_84">
       <g>
-<<<<<<< HEAD
-       <use xlink:href="#m6bd14c48cb" x="359.638182" y="284.766875" style="fill: #ffffff; stroke: #000000; stroke-width: 0.75"/>
-=======
-       <use xlink:href="#m9f60f7972d" x="367.938182" y="282.326875" style="fill: #ffffff; stroke: #000000; stroke-width: 0.75"/>
->>>>>>> 267fd76a
+       <use xlink:href="#m77236132b8" x="359.638182" y="284.766875" style="fill: #ffffff; stroke: #000000; stroke-width: 0.75"/>
       </g>
      </g>
      <g id="line2d_85">
       <g>
-<<<<<<< HEAD
-       <use xlink:href="#med207e44f7" x="359.638182" y="34.426875" style="fill: #ffffff; stroke: #000000; stroke-width: 0.75"/>
-=======
-       <use xlink:href="#mb3a9421474" x="367.938182" y="34.426875" style="fill: #ffffff; stroke: #000000; stroke-width: 0.75"/>
->>>>>>> 267fd76a
+       <use xlink:href="#md4feedff47" x="359.638182" y="34.426875" style="fill: #ffffff; stroke: #000000; stroke-width: 0.75"/>
       </g>
      </g>
     </g>
     <g id="xtick_39">
      <g id="line2d_86">
       <g>
-<<<<<<< HEAD
-       <use xlink:href="#m6bd14c48cb" x="368.347273" y="284.766875" style="fill: #ffffff; stroke: #000000; stroke-width: 0.75"/>
-=======
-       <use xlink:href="#m9f60f7972d" x="385.333636" y="282.326875" style="fill: #ffffff; stroke: #000000; stroke-width: 0.75"/>
->>>>>>> 267fd76a
+       <use xlink:href="#m77236132b8" x="368.347273" y="284.766875" style="fill: #ffffff; stroke: #000000; stroke-width: 0.75"/>
       </g>
      </g>
      <g id="line2d_87">
       <g>
-<<<<<<< HEAD
-       <use xlink:href="#med207e44f7" x="368.347273" y="34.426875" style="fill: #ffffff; stroke: #000000; stroke-width: 0.75"/>
-=======
-       <use xlink:href="#mb3a9421474" x="385.333636" y="34.426875" style="fill: #ffffff; stroke: #000000; stroke-width: 0.75"/>
->>>>>>> 267fd76a
+       <use xlink:href="#md4feedff47" x="368.347273" y="34.426875" style="fill: #ffffff; stroke: #000000; stroke-width: 0.75"/>
       </g>
      </g>
     </g>
     <g id="xtick_40">
      <g id="line2d_88">
       <g>
-<<<<<<< HEAD
-       <use xlink:href="#m6bd14c48cb" x="385.765455" y="284.766875" style="fill: #ffffff; stroke: #000000; stroke-width: 0.75"/>
-=======
-       <use xlink:href="#m9f60f7972d" x="394.031364" y="282.326875" style="fill: #ffffff; stroke: #000000; stroke-width: 0.75"/>
->>>>>>> 267fd76a
+       <use xlink:href="#m77236132b8" x="385.765455" y="284.766875" style="fill: #ffffff; stroke: #000000; stroke-width: 0.75"/>
       </g>
      </g>
      <g id="line2d_89">
       <g>
-<<<<<<< HEAD
-       <use xlink:href="#med207e44f7" x="385.765455" y="34.426875" style="fill: #ffffff; stroke: #000000; stroke-width: 0.75"/>
-=======
-       <use xlink:href="#mb3a9421474" x="394.031364" y="34.426875" style="fill: #ffffff; stroke: #000000; stroke-width: 0.75"/>
->>>>>>> 267fd76a
+       <use xlink:href="#md4feedff47" x="385.765455" y="34.426875" style="fill: #ffffff; stroke: #000000; stroke-width: 0.75"/>
       </g>
      </g>
     </g>
     <g id="xtick_41">
      <g id="line2d_90">
       <g>
-<<<<<<< HEAD
-       <use xlink:href="#m6bd14c48cb" x="394.474545" y="284.766875" style="fill: #ffffff; stroke: #000000; stroke-width: 0.75"/>
-=======
-       <use xlink:href="#m9f60f7972d" x="402.729091" y="282.326875" style="fill: #ffffff; stroke: #000000; stroke-width: 0.75"/>
->>>>>>> 267fd76a
+       <use xlink:href="#m77236132b8" x="394.474545" y="284.766875" style="fill: #ffffff; stroke: #000000; stroke-width: 0.75"/>
       </g>
      </g>
      <g id="line2d_91">
       <g>
-<<<<<<< HEAD
-       <use xlink:href="#med207e44f7" x="394.474545" y="34.426875" style="fill: #ffffff; stroke: #000000; stroke-width: 0.75"/>
-=======
-       <use xlink:href="#mb3a9421474" x="402.729091" y="34.426875" style="fill: #ffffff; stroke: #000000; stroke-width: 0.75"/>
->>>>>>> 267fd76a
+       <use xlink:href="#md4feedff47" x="394.474545" y="34.426875" style="fill: #ffffff; stroke: #000000; stroke-width: 0.75"/>
       </g>
      </g>
     </g>
     <g id="xtick_42">
      <g id="line2d_92">
       <g>
-<<<<<<< HEAD
-       <use xlink:href="#m6bd14c48cb" x="403.183636" y="284.766875" style="fill: #ffffff; stroke: #000000; stroke-width: 0.75"/>
-=======
-       <use xlink:href="#m9f60f7972d" x="411.426818" y="282.326875" style="fill: #ffffff; stroke: #000000; stroke-width: 0.75"/>
->>>>>>> 267fd76a
+       <use xlink:href="#m77236132b8" x="403.183636" y="284.766875" style="fill: #ffffff; stroke: #000000; stroke-width: 0.75"/>
       </g>
      </g>
      <g id="line2d_93">
       <g>
-<<<<<<< HEAD
-       <use xlink:href="#med207e44f7" x="403.183636" y="34.426875" style="fill: #ffffff; stroke: #000000; stroke-width: 0.75"/>
-=======
-       <use xlink:href="#mb3a9421474" x="411.426818" y="34.426875" style="fill: #ffffff; stroke: #000000; stroke-width: 0.75"/>
->>>>>>> 267fd76a
+       <use xlink:href="#md4feedff47" x="403.183636" y="34.426875" style="fill: #ffffff; stroke: #000000; stroke-width: 0.75"/>
       </g>
      </g>
     </g>
     <g id="xtick_43">
      <g id="line2d_94">
       <g>
-<<<<<<< HEAD
-       <use xlink:href="#m6bd14c48cb" x="411.892727" y="284.766875" style="fill: #ffffff; stroke: #000000; stroke-width: 0.75"/>
-=======
-       <use xlink:href="#m9f60f7972d" x="428.822273" y="282.326875" style="fill: #ffffff; stroke: #000000; stroke-width: 0.75"/>
->>>>>>> 267fd76a
+       <use xlink:href="#m77236132b8" x="411.892727" y="284.766875" style="fill: #ffffff; stroke: #000000; stroke-width: 0.75"/>
       </g>
      </g>
      <g id="line2d_95">
       <g>
-<<<<<<< HEAD
-       <use xlink:href="#med207e44f7" x="411.892727" y="34.426875" style="fill: #ffffff; stroke: #000000; stroke-width: 0.75"/>
-=======
-       <use xlink:href="#mb3a9421474" x="428.822273" y="34.426875" style="fill: #ffffff; stroke: #000000; stroke-width: 0.75"/>
->>>>>>> 267fd76a
+       <use xlink:href="#md4feedff47" x="411.892727" y="34.426875" style="fill: #ffffff; stroke: #000000; stroke-width: 0.75"/>
       </g>
      </g>
     </g>
     <g id="xtick_44">
      <g id="line2d_96">
       <g>
-<<<<<<< HEAD
-       <use xlink:href="#m6bd14c48cb" x="429.310909" y="284.766875" style="fill: #ffffff; stroke: #000000; stroke-width: 0.75"/>
-=======
-       <use xlink:href="#m9f60f7972d" x="437.52" y="282.326875" style="fill: #ffffff; stroke: #000000; stroke-width: 0.75"/>
->>>>>>> 267fd76a
+       <use xlink:href="#m77236132b8" x="429.310909" y="284.766875" style="fill: #ffffff; stroke: #000000; stroke-width: 0.75"/>
       </g>
      </g>
      <g id="line2d_97">
       <g>
-<<<<<<< HEAD
-       <use xlink:href="#med207e44f7" x="429.310909" y="34.426875" style="fill: #ffffff; stroke: #000000; stroke-width: 0.75"/>
+       <use xlink:href="#md4feedff47" x="429.310909" y="34.426875" style="fill: #ffffff; stroke: #000000; stroke-width: 0.75"/>
       </g>
      </g>
     </g>
     <g id="xtick_45">
      <g id="line2d_98">
       <g>
-       <use xlink:href="#m6bd14c48cb" x="438.02" y="284.766875" style="fill: #ffffff; stroke: #000000; stroke-width: 0.75"/>
+       <use xlink:href="#m77236132b8" x="438.02" y="284.766875" style="fill: #ffffff; stroke: #000000; stroke-width: 0.75"/>
       </g>
      </g>
      <g id="line2d_99">
       <g>
-       <use xlink:href="#med207e44f7" x="438.02" y="34.426875" style="fill: #ffffff; stroke: #000000; stroke-width: 0.75"/>
-=======
-       <use xlink:href="#mb3a9421474" x="437.52" y="34.426875" style="fill: #ffffff; stroke: #000000; stroke-width: 0.75"/>
->>>>>>> 267fd76a
+       <use xlink:href="#md4feedff47" x="438.02" y="34.426875" style="fill: #ffffff; stroke: #000000; stroke-width: 0.75"/>
       </g>
      </g>
     </g>
     <g id="text_10">
      <!-- $\chi$ - Distance parameter -->
-     <g transform="translate(187.41 318.82625) scale(0.13 -0.13)">
+     <g transform="translate(187.66 321.26625) scale(0.13 -0.13)">
       <defs>
        <path id="STIXGeneral-Italic-3c7" d="M 3187 2739 
 L 1363 480 
@@ -1709,57 +1283,34 @@
    </g>
    <g id="matplotlib.axis_2">
     <g id="ytick_1">
-<<<<<<< HEAD
      <g id="line2d_100">
       <path d="M 54.82 284.766875 
 L 438.02 284.766875 
-" clip-path="url(#p0e68767d5d)" style="fill: none; stroke: #000000; stroke-opacity: 0.5; stroke-width: 0.5; stroke-linecap: square"/>
-=======
-     <g id="line2d_98">
-      <path d="M 54.82 282.326875 
-L 437.52 282.326875 
-" clip-path="url(#p666514def5)" style="fill: none; stroke: #000000; stroke-opacity: 0.5; stroke-width: 0.5; stroke-linecap: square"/>
->>>>>>> 267fd76a
-     </g>
-     <g id="line2d_99">
+" clip-path="url(#pc466d6e811)" style="fill: none; stroke: #000000; stroke-opacity: 0.5; stroke-width: 0.5; stroke-linecap: square"/>
+     </g>
+     <g id="line2d_101">
       <defs>
-<<<<<<< HEAD
-       <path id="m35c8e87fed" d="M 0 0 
-=======
-       <path id="m088ec9c101" d="M 0 0 
->>>>>>> 267fd76a
+       <path id="me8acde19de" d="M 0 0 
 L 6 0 
 " style="stroke: #000000; stroke-width: 1.25"/>
       </defs>
       <g>
-<<<<<<< HEAD
-       <use xlink:href="#m35c8e87fed" x="54.82" y="284.766875" style="fill: #ffffff; stroke: #000000; stroke-width: 1.25"/>
-=======
-       <use xlink:href="#m088ec9c101" x="54.82" y="282.326875" style="fill: #ffffff; stroke: #000000; stroke-width: 1.25"/>
->>>>>>> 267fd76a
-      </g>
-     </g>
-     <g id="line2d_100">
+       <use xlink:href="#me8acde19de" x="54.82" y="284.766875" style="fill: #ffffff; stroke: #000000; stroke-width: 1.25"/>
+      </g>
+     </g>
+     <g id="line2d_102">
       <defs>
-<<<<<<< HEAD
-       <path id="m86f5c58f37" d="M 0 0 
-=======
-       <path id="mbee28049c4" d="M 0 0 
->>>>>>> 267fd76a
+       <path id="m003bfdfb15" d="M 0 0 
 L -6 0 
 " style="stroke: #000000; stroke-width: 1.25"/>
       </defs>
       <g>
-<<<<<<< HEAD
-       <use xlink:href="#m86f5c58f37" x="438.02" y="284.766875" style="fill: #ffffff; stroke: #000000; stroke-width: 1.25"/>
-=======
-       <use xlink:href="#mbee28049c4" x="437.52" y="282.326875" style="fill: #ffffff; stroke: #000000; stroke-width: 1.25"/>
->>>>>>> 267fd76a
+       <use xlink:href="#m003bfdfb15" x="438.02" y="284.766875" style="fill: #ffffff; stroke: #000000; stroke-width: 1.25"/>
       </g>
      </g>
      <g id="text_11">
       <!-- 0.0 -->
-      <g transform="translate(36.32 286.493125) scale(0.12 -0.12)">
+      <g transform="translate(36.32 288.933125) scale(0.12 -0.12)">
        <defs>
         <path id="TimesNewRomanPSMT-2e" d="M 800 606 
 Q 947 606 1047 504 
@@ -1780,39 +1331,24 @@
      </g>
     </g>
     <g id="ytick_2">
-<<<<<<< HEAD
      <g id="line2d_103">
       <path d="M 54.82 234.698875 
 L 438.02 234.698875 
-" clip-path="url(#p0e68767d5d)" style="fill: none; stroke: #000000; stroke-opacity: 0.5; stroke-width: 0.5; stroke-linecap: square"/>
-=======
-     <g id="line2d_101">
-      <path d="M 54.82 232.746875 
-L 437.52 232.746875 
-" clip-path="url(#p666514def5)" style="fill: none; stroke: #000000; stroke-opacity: 0.5; stroke-width: 0.5; stroke-linecap: square"/>
->>>>>>> 267fd76a
-     </g>
-     <g id="line2d_102">
-      <g>
-<<<<<<< HEAD
-       <use xlink:href="#m35c8e87fed" x="54.82" y="234.698875" style="fill: #ffffff; stroke: #000000; stroke-width: 1.25"/>
-=======
-       <use xlink:href="#m088ec9c101" x="54.82" y="232.746875" style="fill: #ffffff; stroke: #000000; stroke-width: 1.25"/>
->>>>>>> 267fd76a
-      </g>
-     </g>
-     <g id="line2d_103">
-      <g>
-<<<<<<< HEAD
-       <use xlink:href="#m86f5c58f37" x="438.02" y="234.698875" style="fill: #ffffff; stroke: #000000; stroke-width: 1.25"/>
-=======
-       <use xlink:href="#mbee28049c4" x="437.52" y="232.746875" style="fill: #ffffff; stroke: #000000; stroke-width: 1.25"/>
->>>>>>> 267fd76a
+" clip-path="url(#pc466d6e811)" style="fill: none; stroke: #000000; stroke-opacity: 0.5; stroke-width: 0.5; stroke-linecap: square"/>
+     </g>
+     <g id="line2d_104">
+      <g>
+       <use xlink:href="#me8acde19de" x="54.82" y="234.698875" style="fill: #ffffff; stroke: #000000; stroke-width: 1.25"/>
+      </g>
+     </g>
+     <g id="line2d_105">
+      <g>
+       <use xlink:href="#m003bfdfb15" x="438.02" y="234.698875" style="fill: #ffffff; stroke: #000000; stroke-width: 1.25"/>
       </g>
      </g>
      <g id="text_12">
       <!-- 0.2 -->
-      <g transform="translate(36.32 236.913125) scale(0.12 -0.12)">
+      <g transform="translate(36.32 238.865125) scale(0.12 -0.12)">
        <use xlink:href="#TimesNewRomanPSMT-30"/>
        <use xlink:href="#TimesNewRomanPSMT-2e" x="50"/>
        <use xlink:href="#TimesNewRomanPSMT-32" x="75"/>
@@ -1820,39 +1356,24 @@
      </g>
     </g>
     <g id="ytick_3">
-<<<<<<< HEAD
      <g id="line2d_106">
       <path d="M 54.82 184.630875 
 L 438.02 184.630875 
-" clip-path="url(#p0e68767d5d)" style="fill: none; stroke: #000000; stroke-opacity: 0.5; stroke-width: 0.5; stroke-linecap: square"/>
-=======
-     <g id="line2d_104">
-      <path d="M 54.82 183.166875 
-L 437.52 183.166875 
-" clip-path="url(#p666514def5)" style="fill: none; stroke: #000000; stroke-opacity: 0.5; stroke-width: 0.5; stroke-linecap: square"/>
->>>>>>> 267fd76a
-     </g>
-     <g id="line2d_105">
-      <g>
-<<<<<<< HEAD
-       <use xlink:href="#m35c8e87fed" x="54.82" y="184.630875" style="fill: #ffffff; stroke: #000000; stroke-width: 1.25"/>
-=======
-       <use xlink:href="#m088ec9c101" x="54.82" y="183.166875" style="fill: #ffffff; stroke: #000000; stroke-width: 1.25"/>
->>>>>>> 267fd76a
-      </g>
-     </g>
-     <g id="line2d_106">
-      <g>
-<<<<<<< HEAD
-       <use xlink:href="#m86f5c58f37" x="438.02" y="184.630875" style="fill: #ffffff; stroke: #000000; stroke-width: 1.25"/>
-=======
-       <use xlink:href="#mbee28049c4" x="437.52" y="183.166875" style="fill: #ffffff; stroke: #000000; stroke-width: 1.25"/>
->>>>>>> 267fd76a
+" clip-path="url(#pc466d6e811)" style="fill: none; stroke: #000000; stroke-opacity: 0.5; stroke-width: 0.5; stroke-linecap: square"/>
+     </g>
+     <g id="line2d_107">
+      <g>
+       <use xlink:href="#me8acde19de" x="54.82" y="184.630875" style="fill: #ffffff; stroke: #000000; stroke-width: 1.25"/>
+      </g>
+     </g>
+     <g id="line2d_108">
+      <g>
+       <use xlink:href="#m003bfdfb15" x="438.02" y="184.630875" style="fill: #ffffff; stroke: #000000; stroke-width: 1.25"/>
       </g>
      </g>
      <g id="text_13">
       <!-- 0.4 -->
-      <g transform="translate(36.32 187.333125) scale(0.12 -0.12)">
+      <g transform="translate(36.32 188.797125) scale(0.12 -0.12)">
        <defs>
         <path id="TimesNewRomanPSMT-34" d="M 2978 1563 
 L 2978 1119 
@@ -1881,39 +1402,24 @@
      </g>
     </g>
     <g id="ytick_4">
-<<<<<<< HEAD
      <g id="line2d_109">
       <path d="M 54.82 134.562875 
 L 438.02 134.562875 
-" clip-path="url(#p0e68767d5d)" style="fill: none; stroke: #000000; stroke-opacity: 0.5; stroke-width: 0.5; stroke-linecap: square"/>
-=======
-     <g id="line2d_107">
-      <path d="M 54.82 133.586875 
-L 437.52 133.586875 
-" clip-path="url(#p666514def5)" style="fill: none; stroke: #000000; stroke-opacity: 0.5; stroke-width: 0.5; stroke-linecap: square"/>
->>>>>>> 267fd76a
-     </g>
-     <g id="line2d_108">
-      <g>
-<<<<<<< HEAD
-       <use xlink:href="#m35c8e87fed" x="54.82" y="134.562875" style="fill: #ffffff; stroke: #000000; stroke-width: 1.25"/>
-=======
-       <use xlink:href="#m088ec9c101" x="54.82" y="133.586875" style="fill: #ffffff; stroke: #000000; stroke-width: 1.25"/>
->>>>>>> 267fd76a
-      </g>
-     </g>
-     <g id="line2d_109">
-      <g>
-<<<<<<< HEAD
-       <use xlink:href="#m86f5c58f37" x="438.02" y="134.562875" style="fill: #ffffff; stroke: #000000; stroke-width: 1.25"/>
-=======
-       <use xlink:href="#mbee28049c4" x="437.52" y="133.586875" style="fill: #ffffff; stroke: #000000; stroke-width: 1.25"/>
->>>>>>> 267fd76a
+" clip-path="url(#pc466d6e811)" style="fill: none; stroke: #000000; stroke-opacity: 0.5; stroke-width: 0.5; stroke-linecap: square"/>
+     </g>
+     <g id="line2d_110">
+      <g>
+       <use xlink:href="#me8acde19de" x="54.82" y="134.562875" style="fill: #ffffff; stroke: #000000; stroke-width: 1.25"/>
+      </g>
+     </g>
+     <g id="line2d_111">
+      <g>
+       <use xlink:href="#m003bfdfb15" x="438.02" y="134.562875" style="fill: #ffffff; stroke: #000000; stroke-width: 1.25"/>
       </g>
      </g>
      <g id="text_14">
       <!-- 0.6 -->
-      <g transform="translate(36.32 137.753125) scale(0.12 -0.12)">
+      <g transform="translate(36.32 138.729125) scale(0.12 -0.12)">
        <defs>
         <path id="TimesNewRomanPSMT-36" d="M 2869 4325 
 L 2869 4209 
@@ -1955,39 +1461,24 @@
      </g>
     </g>
     <g id="ytick_5">
-<<<<<<< HEAD
      <g id="line2d_112">
       <path d="M 54.82 84.494875 
 L 438.02 84.494875 
-" clip-path="url(#p0e68767d5d)" style="fill: none; stroke: #000000; stroke-opacity: 0.5; stroke-width: 0.5; stroke-linecap: square"/>
-=======
-     <g id="line2d_110">
-      <path d="M 54.82 84.006875 
-L 437.52 84.006875 
-" clip-path="url(#p666514def5)" style="fill: none; stroke: #000000; stroke-opacity: 0.5; stroke-width: 0.5; stroke-linecap: square"/>
->>>>>>> 267fd76a
-     </g>
-     <g id="line2d_111">
-      <g>
-<<<<<<< HEAD
-       <use xlink:href="#m35c8e87fed" x="54.82" y="84.494875" style="fill: #ffffff; stroke: #000000; stroke-width: 1.25"/>
-=======
-       <use xlink:href="#m088ec9c101" x="54.82" y="84.006875" style="fill: #ffffff; stroke: #000000; stroke-width: 1.25"/>
->>>>>>> 267fd76a
-      </g>
-     </g>
-     <g id="line2d_112">
-      <g>
-<<<<<<< HEAD
-       <use xlink:href="#m86f5c58f37" x="438.02" y="84.494875" style="fill: #ffffff; stroke: #000000; stroke-width: 1.25"/>
-=======
-       <use xlink:href="#mbee28049c4" x="437.52" y="84.006875" style="fill: #ffffff; stroke: #000000; stroke-width: 1.25"/>
->>>>>>> 267fd76a
+" clip-path="url(#pc466d6e811)" style="fill: none; stroke: #000000; stroke-opacity: 0.5; stroke-width: 0.5; stroke-linecap: square"/>
+     </g>
+     <g id="line2d_113">
+      <g>
+       <use xlink:href="#me8acde19de" x="54.82" y="84.494875" style="fill: #ffffff; stroke: #000000; stroke-width: 1.25"/>
+      </g>
+     </g>
+     <g id="line2d_114">
+      <g>
+       <use xlink:href="#m003bfdfb15" x="438.02" y="84.494875" style="fill: #ffffff; stroke: #000000; stroke-width: 1.25"/>
       </g>
      </g>
      <g id="text_15">
       <!-- 0.8 -->
-      <g transform="translate(36.32 88.173125) scale(0.12 -0.12)">
+      <g transform="translate(36.32 88.661125) scale(0.12 -0.12)">
        <defs>
         <path id="TimesNewRomanPSMT-38" d="M 1228 2134 
 Q 725 2547 579 2797 
@@ -2037,32 +1528,19 @@
      </g>
     </g>
     <g id="ytick_6">
-     <g id="line2d_113">
+     <g id="line2d_115">
       <path d="M 54.82 34.426875 
-<<<<<<< HEAD
 L 438.02 34.426875 
-" clip-path="url(#p0e68767d5d)" style="fill: none; stroke: #000000; stroke-opacity: 0.5; stroke-width: 0.5; stroke-linecap: square"/>
-=======
-L 437.52 34.426875 
-" clip-path="url(#p666514def5)" style="fill: none; stroke: #000000; stroke-opacity: 0.5; stroke-width: 0.5; stroke-linecap: square"/>
->>>>>>> 267fd76a
-     </g>
-     <g id="line2d_114">
-      <g>
-<<<<<<< HEAD
-       <use xlink:href="#m35c8e87fed" x="54.82" y="34.426875" style="fill: #ffffff; stroke: #000000; stroke-width: 1.25"/>
-=======
-       <use xlink:href="#m088ec9c101" x="54.82" y="34.426875" style="fill: #ffffff; stroke: #000000; stroke-width: 1.25"/>
->>>>>>> 267fd76a
-      </g>
-     </g>
-     <g id="line2d_115">
-      <g>
-<<<<<<< HEAD
-       <use xlink:href="#m86f5c58f37" x="438.02" y="34.426875" style="fill: #ffffff; stroke: #000000; stroke-width: 1.25"/>
-=======
-       <use xlink:href="#mbee28049c4" x="437.52" y="34.426875" style="fill: #ffffff; stroke: #000000; stroke-width: 1.25"/>
->>>>>>> 267fd76a
+" clip-path="url(#pc466d6e811)" style="fill: none; stroke: #000000; stroke-opacity: 0.5; stroke-width: 0.5; stroke-linecap: square"/>
+     </g>
+     <g id="line2d_116">
+      <g>
+       <use xlink:href="#me8acde19de" x="54.82" y="34.426875" style="fill: #ffffff; stroke: #000000; stroke-width: 1.25"/>
+      </g>
+     </g>
+     <g id="line2d_117">
+      <g>
+       <use xlink:href="#m003bfdfb15" x="438.02" y="34.426875" style="fill: #ffffff; stroke: #000000; stroke-width: 1.25"/>
       </g>
      </g>
      <g id="text_16">
@@ -2075,330 +1553,198 @@
      </g>
     </g>
     <g id="ytick_7">
-     <g id="line2d_116">
+     <g id="line2d_118">
       <defs>
-<<<<<<< HEAD
-       <path id="m4095c48873" d="M 0 0 
-=======
-       <path id="m1e815cebc3" d="M 0 0 
->>>>>>> 267fd76a
+       <path id="m3e79ebf29f" d="M 0 0 
 L 3 0 
 " style="stroke: #000000; stroke-width: 0.75"/>
       </defs>
       <g>
-<<<<<<< HEAD
-       <use xlink:href="#m4095c48873" x="54.82" y="272.249875" style="fill: #ffffff; stroke: #000000; stroke-width: 0.75"/>
-=======
-       <use xlink:href="#m1e815cebc3" x="54.82" y="269.931875" style="fill: #ffffff; stroke: #000000; stroke-width: 0.75"/>
->>>>>>> 267fd76a
-      </g>
-     </g>
-     <g id="line2d_117">
+       <use xlink:href="#m3e79ebf29f" x="54.82" y="272.249875" style="fill: #ffffff; stroke: #000000; stroke-width: 0.75"/>
+      </g>
+     </g>
+     <g id="line2d_119">
       <defs>
-<<<<<<< HEAD
-       <path id="mbc8e54e682" d="M 0 0 
-=======
-       <path id="md211c9deac" d="M 0 0 
->>>>>>> 267fd76a
+       <path id="m7a78d163b7" d="M 0 0 
 L -3 0 
 " style="stroke: #000000; stroke-width: 0.75"/>
       </defs>
       <g>
-<<<<<<< HEAD
-       <use xlink:href="#mbc8e54e682" x="438.02" y="272.249875" style="fill: #ffffff; stroke: #000000; stroke-width: 0.75"/>
-=======
-       <use xlink:href="#md211c9deac" x="437.52" y="269.931875" style="fill: #ffffff; stroke: #000000; stroke-width: 0.75"/>
->>>>>>> 267fd76a
+       <use xlink:href="#m7a78d163b7" x="438.02" y="272.249875" style="fill: #ffffff; stroke: #000000; stroke-width: 0.75"/>
       </g>
      </g>
     </g>
     <g id="ytick_8">
-     <g id="line2d_118">
-      <g>
-       <use xlink:href="#m1e815cebc3" x="54.82" y="257.536875" style="fill: #ffffff; stroke: #000000; stroke-width: 0.75"/>
-      </g>
-     </g>
-     <g id="line2d_119">
-      <g>
-       <use xlink:href="#md211c9deac" x="437.52" y="257.536875" style="fill: #ffffff; stroke: #000000; stroke-width: 0.75"/>
+     <g id="line2d_120">
+      <g>
+       <use xlink:href="#m3e79ebf29f" x="54.82" y="259.732875" style="fill: #ffffff; stroke: #000000; stroke-width: 0.75"/>
+      </g>
+     </g>
+     <g id="line2d_121">
+      <g>
+       <use xlink:href="#m7a78d163b7" x="438.02" y="259.732875" style="fill: #ffffff; stroke: #000000; stroke-width: 0.75"/>
       </g>
      </g>
     </g>
     <g id="ytick_9">
-     <g id="line2d_120">
-      <g>
-<<<<<<< HEAD
-       <use xlink:href="#m4095c48873" x="54.82" y="259.732875" style="fill: #ffffff; stroke: #000000; stroke-width: 0.75"/>
-=======
-       <use xlink:href="#m1e815cebc3" x="54.82" y="245.141875" style="fill: #ffffff; stroke: #000000; stroke-width: 0.75"/>
->>>>>>> 267fd76a
-      </g>
-     </g>
-     <g id="line2d_121">
-      <g>
-<<<<<<< HEAD
-       <use xlink:href="#mbc8e54e682" x="438.02" y="259.732875" style="fill: #ffffff; stroke: #000000; stroke-width: 0.75"/>
-=======
-       <use xlink:href="#md211c9deac" x="437.52" y="245.141875" style="fill: #ffffff; stroke: #000000; stroke-width: 0.75"/>
->>>>>>> 267fd76a
+     <g id="line2d_122">
+      <g>
+       <use xlink:href="#m3e79ebf29f" x="54.82" y="247.215875" style="fill: #ffffff; stroke: #000000; stroke-width: 0.75"/>
+      </g>
+     </g>
+     <g id="line2d_123">
+      <g>
+       <use xlink:href="#m7a78d163b7" x="438.02" y="247.215875" style="fill: #ffffff; stroke: #000000; stroke-width: 0.75"/>
       </g>
      </g>
     </g>
     <g id="ytick_10">
-     <g id="line2d_122">
-      <g>
-<<<<<<< HEAD
-       <use xlink:href="#m4095c48873" x="54.82" y="247.215875" style="fill: #ffffff; stroke: #000000; stroke-width: 0.75"/>
-=======
-       <use xlink:href="#m1e815cebc3" x="54.82" y="220.351875" style="fill: #ffffff; stroke: #000000; stroke-width: 0.75"/>
->>>>>>> 267fd76a
-      </g>
-     </g>
-     <g id="line2d_123">
-      <g>
-<<<<<<< HEAD
-       <use xlink:href="#mbc8e54e682" x="438.02" y="247.215875" style="fill: #ffffff; stroke: #000000; stroke-width: 0.75"/>
-=======
-       <use xlink:href="#md211c9deac" x="437.52" y="220.351875" style="fill: #ffffff; stroke: #000000; stroke-width: 0.75"/>
->>>>>>> 267fd76a
+     <g id="line2d_124">
+      <g>
+       <use xlink:href="#m3e79ebf29f" x="54.82" y="222.181875" style="fill: #ffffff; stroke: #000000; stroke-width: 0.75"/>
+      </g>
+     </g>
+     <g id="line2d_125">
+      <g>
+       <use xlink:href="#m7a78d163b7" x="438.02" y="222.181875" style="fill: #ffffff; stroke: #000000; stroke-width: 0.75"/>
       </g>
      </g>
     </g>
     <g id="ytick_11">
-     <g id="line2d_124">
-      <g>
-<<<<<<< HEAD
-       <use xlink:href="#m4095c48873" x="54.82" y="222.181875" style="fill: #ffffff; stroke: #000000; stroke-width: 0.75"/>
-=======
-       <use xlink:href="#m1e815cebc3" x="54.82" y="207.956875" style="fill: #ffffff; stroke: #000000; stroke-width: 0.75"/>
->>>>>>> 267fd76a
-      </g>
-     </g>
-     <g id="line2d_125">
-      <g>
-<<<<<<< HEAD
-       <use xlink:href="#mbc8e54e682" x="438.02" y="222.181875" style="fill: #ffffff; stroke: #000000; stroke-width: 0.75"/>
-=======
-       <use xlink:href="#md211c9deac" x="437.52" y="207.956875" style="fill: #ffffff; stroke: #000000; stroke-width: 0.75"/>
->>>>>>> 267fd76a
+     <g id="line2d_126">
+      <g>
+       <use xlink:href="#m3e79ebf29f" x="54.82" y="209.664875" style="fill: #ffffff; stroke: #000000; stroke-width: 0.75"/>
+      </g>
+     </g>
+     <g id="line2d_127">
+      <g>
+       <use xlink:href="#m7a78d163b7" x="438.02" y="209.664875" style="fill: #ffffff; stroke: #000000; stroke-width: 0.75"/>
       </g>
      </g>
     </g>
     <g id="ytick_12">
-     <g id="line2d_126">
-      <g>
-<<<<<<< HEAD
-       <use xlink:href="#m4095c48873" x="54.82" y="209.664875" style="fill: #ffffff; stroke: #000000; stroke-width: 0.75"/>
-=======
-       <use xlink:href="#m1e815cebc3" x="54.82" y="195.561875" style="fill: #ffffff; stroke: #000000; stroke-width: 0.75"/>
->>>>>>> 267fd76a
-      </g>
-     </g>
-     <g id="line2d_127">
-      <g>
-<<<<<<< HEAD
-       <use xlink:href="#mbc8e54e682" x="438.02" y="209.664875" style="fill: #ffffff; stroke: #000000; stroke-width: 0.75"/>
-=======
-       <use xlink:href="#md211c9deac" x="437.52" y="195.561875" style="fill: #ffffff; stroke: #000000; stroke-width: 0.75"/>
->>>>>>> 267fd76a
+     <g id="line2d_128">
+      <g>
+       <use xlink:href="#m3e79ebf29f" x="54.82" y="197.147875" style="fill: #ffffff; stroke: #000000; stroke-width: 0.75"/>
+      </g>
+     </g>
+     <g id="line2d_129">
+      <g>
+       <use xlink:href="#m7a78d163b7" x="438.02" y="197.147875" style="fill: #ffffff; stroke: #000000; stroke-width: 0.75"/>
       </g>
      </g>
     </g>
     <g id="ytick_13">
-     <g id="line2d_128">
-      <g>
-<<<<<<< HEAD
-       <use xlink:href="#m4095c48873" x="54.82" y="197.147875" style="fill: #ffffff; stroke: #000000; stroke-width: 0.75"/>
-=======
-       <use xlink:href="#m1e815cebc3" x="54.82" y="170.771875" style="fill: #ffffff; stroke: #000000; stroke-width: 0.75"/>
->>>>>>> 267fd76a
-      </g>
-     </g>
-     <g id="line2d_129">
-      <g>
-<<<<<<< HEAD
-       <use xlink:href="#mbc8e54e682" x="438.02" y="197.147875" style="fill: #ffffff; stroke: #000000; stroke-width: 0.75"/>
-=======
-       <use xlink:href="#md211c9deac" x="437.52" y="170.771875" style="fill: #ffffff; stroke: #000000; stroke-width: 0.75"/>
->>>>>>> 267fd76a
+     <g id="line2d_130">
+      <g>
+       <use xlink:href="#m3e79ebf29f" x="54.82" y="172.113875" style="fill: #ffffff; stroke: #000000; stroke-width: 0.75"/>
+      </g>
+     </g>
+     <g id="line2d_131">
+      <g>
+       <use xlink:href="#m7a78d163b7" x="438.02" y="172.113875" style="fill: #ffffff; stroke: #000000; stroke-width: 0.75"/>
       </g>
      </g>
     </g>
     <g id="ytick_14">
-     <g id="line2d_130">
-      <g>
-<<<<<<< HEAD
-       <use xlink:href="#m4095c48873" x="54.82" y="172.113875" style="fill: #ffffff; stroke: #000000; stroke-width: 0.75"/>
-=======
-       <use xlink:href="#m1e815cebc3" x="54.82" y="158.376875" style="fill: #ffffff; stroke: #000000; stroke-width: 0.75"/>
->>>>>>> 267fd76a
-      </g>
-     </g>
-     <g id="line2d_131">
-      <g>
-<<<<<<< HEAD
-       <use xlink:href="#mbc8e54e682" x="438.02" y="172.113875" style="fill: #ffffff; stroke: #000000; stroke-width: 0.75"/>
-=======
-       <use xlink:href="#md211c9deac" x="437.52" y="158.376875" style="fill: #ffffff; stroke: #000000; stroke-width: 0.75"/>
->>>>>>> 267fd76a
+     <g id="line2d_132">
+      <g>
+       <use xlink:href="#m3e79ebf29f" x="54.82" y="159.596875" style="fill: #ffffff; stroke: #000000; stroke-width: 0.75"/>
+      </g>
+     </g>
+     <g id="line2d_133">
+      <g>
+       <use xlink:href="#m7a78d163b7" x="438.02" y="159.596875" style="fill: #ffffff; stroke: #000000; stroke-width: 0.75"/>
       </g>
      </g>
     </g>
     <g id="ytick_15">
-     <g id="line2d_132">
-      <g>
-<<<<<<< HEAD
-       <use xlink:href="#m4095c48873" x="54.82" y="159.596875" style="fill: #ffffff; stroke: #000000; stroke-width: 0.75"/>
-=======
-       <use xlink:href="#m1e815cebc3" x="54.82" y="145.981875" style="fill: #ffffff; stroke: #000000; stroke-width: 0.75"/>
->>>>>>> 267fd76a
-      </g>
-     </g>
-     <g id="line2d_133">
-      <g>
-<<<<<<< HEAD
-       <use xlink:href="#mbc8e54e682" x="438.02" y="159.596875" style="fill: #ffffff; stroke: #000000; stroke-width: 0.75"/>
-=======
-       <use xlink:href="#md211c9deac" x="437.52" y="145.981875" style="fill: #ffffff; stroke: #000000; stroke-width: 0.75"/>
->>>>>>> 267fd76a
+     <g id="line2d_134">
+      <g>
+       <use xlink:href="#m3e79ebf29f" x="54.82" y="147.079875" style="fill: #ffffff; stroke: #000000; stroke-width: 0.75"/>
+      </g>
+     </g>
+     <g id="line2d_135">
+      <g>
+       <use xlink:href="#m7a78d163b7" x="438.02" y="147.079875" style="fill: #ffffff; stroke: #000000; stroke-width: 0.75"/>
       </g>
      </g>
     </g>
     <g id="ytick_16">
-     <g id="line2d_134">
-      <g>
-<<<<<<< HEAD
-       <use xlink:href="#m4095c48873" x="54.82" y="147.079875" style="fill: #ffffff; stroke: #000000; stroke-width: 0.75"/>
-=======
-       <use xlink:href="#m1e815cebc3" x="54.82" y="121.191875" style="fill: #ffffff; stroke: #000000; stroke-width: 0.75"/>
->>>>>>> 267fd76a
-      </g>
-     </g>
-     <g id="line2d_135">
-      <g>
-<<<<<<< HEAD
-       <use xlink:href="#mbc8e54e682" x="438.02" y="147.079875" style="fill: #ffffff; stroke: #000000; stroke-width: 0.75"/>
-=======
-       <use xlink:href="#md211c9deac" x="437.52" y="121.191875" style="fill: #ffffff; stroke: #000000; stroke-width: 0.75"/>
->>>>>>> 267fd76a
+     <g id="line2d_136">
+      <g>
+       <use xlink:href="#m3e79ebf29f" x="54.82" y="122.045875" style="fill: #ffffff; stroke: #000000; stroke-width: 0.75"/>
+      </g>
+     </g>
+     <g id="line2d_137">
+      <g>
+       <use xlink:href="#m7a78d163b7" x="438.02" y="122.045875" style="fill: #ffffff; stroke: #000000; stroke-width: 0.75"/>
       </g>
      </g>
     </g>
     <g id="ytick_17">
-     <g id="line2d_136">
-      <g>
-<<<<<<< HEAD
-       <use xlink:href="#m4095c48873" x="54.82" y="122.045875" style="fill: #ffffff; stroke: #000000; stroke-width: 0.75"/>
-=======
-       <use xlink:href="#m1e815cebc3" x="54.82" y="108.796875" style="fill: #ffffff; stroke: #000000; stroke-width: 0.75"/>
->>>>>>> 267fd76a
-      </g>
-     </g>
-     <g id="line2d_137">
-      <g>
-<<<<<<< HEAD
-       <use xlink:href="#mbc8e54e682" x="438.02" y="122.045875" style="fill: #ffffff; stroke: #000000; stroke-width: 0.75"/>
-=======
-       <use xlink:href="#md211c9deac" x="437.52" y="108.796875" style="fill: #ffffff; stroke: #000000; stroke-width: 0.75"/>
->>>>>>> 267fd76a
+     <g id="line2d_138">
+      <g>
+       <use xlink:href="#m3e79ebf29f" x="54.82" y="109.528875" style="fill: #ffffff; stroke: #000000; stroke-width: 0.75"/>
+      </g>
+     </g>
+     <g id="line2d_139">
+      <g>
+       <use xlink:href="#m7a78d163b7" x="438.02" y="109.528875" style="fill: #ffffff; stroke: #000000; stroke-width: 0.75"/>
       </g>
      </g>
     </g>
     <g id="ytick_18">
-     <g id="line2d_138">
-      <g>
-<<<<<<< HEAD
-       <use xlink:href="#m4095c48873" x="54.82" y="109.528875" style="fill: #ffffff; stroke: #000000; stroke-width: 0.75"/>
-=======
-       <use xlink:href="#m1e815cebc3" x="54.82" y="96.401875" style="fill: #ffffff; stroke: #000000; stroke-width: 0.75"/>
->>>>>>> 267fd76a
-      </g>
-     </g>
-     <g id="line2d_139">
-      <g>
-<<<<<<< HEAD
-       <use xlink:href="#mbc8e54e682" x="438.02" y="109.528875" style="fill: #ffffff; stroke: #000000; stroke-width: 0.75"/>
-=======
-       <use xlink:href="#md211c9deac" x="437.52" y="96.401875" style="fill: #ffffff; stroke: #000000; stroke-width: 0.75"/>
->>>>>>> 267fd76a
+     <g id="line2d_140">
+      <g>
+       <use xlink:href="#m3e79ebf29f" x="54.82" y="97.011875" style="fill: #ffffff; stroke: #000000; stroke-width: 0.75"/>
+      </g>
+     </g>
+     <g id="line2d_141">
+      <g>
+       <use xlink:href="#m7a78d163b7" x="438.02" y="97.011875" style="fill: #ffffff; stroke: #000000; stroke-width: 0.75"/>
       </g>
      </g>
     </g>
     <g id="ytick_19">
-     <g id="line2d_140">
-      <g>
-<<<<<<< HEAD
-       <use xlink:href="#m4095c48873" x="54.82" y="97.011875" style="fill: #ffffff; stroke: #000000; stroke-width: 0.75"/>
-=======
-       <use xlink:href="#m1e815cebc3" x="54.82" y="71.611875" style="fill: #ffffff; stroke: #000000; stroke-width: 0.75"/>
->>>>>>> 267fd76a
-      </g>
-     </g>
-     <g id="line2d_141">
-      <g>
-<<<<<<< HEAD
-       <use xlink:href="#mbc8e54e682" x="438.02" y="97.011875" style="fill: #ffffff; stroke: #000000; stroke-width: 0.75"/>
-=======
-       <use xlink:href="#md211c9deac" x="437.52" y="71.611875" style="fill: #ffffff; stroke: #000000; stroke-width: 0.75"/>
->>>>>>> 267fd76a
+     <g id="line2d_142">
+      <g>
+       <use xlink:href="#m3e79ebf29f" x="54.82" y="71.977875" style="fill: #ffffff; stroke: #000000; stroke-width: 0.75"/>
+      </g>
+     </g>
+     <g id="line2d_143">
+      <g>
+       <use xlink:href="#m7a78d163b7" x="438.02" y="71.977875" style="fill: #ffffff; stroke: #000000; stroke-width: 0.75"/>
       </g>
      </g>
     </g>
     <g id="ytick_20">
-     <g id="line2d_142">
-      <g>
-<<<<<<< HEAD
-       <use xlink:href="#m4095c48873" x="54.82" y="71.977875" style="fill: #ffffff; stroke: #000000; stroke-width: 0.75"/>
-=======
-       <use xlink:href="#m1e815cebc3" x="54.82" y="59.216875" style="fill: #ffffff; stroke: #000000; stroke-width: 0.75"/>
->>>>>>> 267fd76a
-      </g>
-     </g>
-     <g id="line2d_143">
-      <g>
-<<<<<<< HEAD
-       <use xlink:href="#mbc8e54e682" x="438.02" y="71.977875" style="fill: #ffffff; stroke: #000000; stroke-width: 0.75"/>
-=======
-       <use xlink:href="#md211c9deac" x="437.52" y="59.216875" style="fill: #ffffff; stroke: #000000; stroke-width: 0.75"/>
->>>>>>> 267fd76a
-      </g>
-     </g>
-    </g>
-    <g id="ytick_21">
      <g id="line2d_144">
       <g>
-<<<<<<< HEAD
-       <use xlink:href="#m4095c48873" x="54.82" y="59.460875" style="fill: #ffffff; stroke: #000000; stroke-width: 0.75"/>
-=======
-       <use xlink:href="#m1e815cebc3" x="54.82" y="46.821875" style="fill: #ffffff; stroke: #000000; stroke-width: 0.75"/>
->>>>>>> 267fd76a
+       <use xlink:href="#m3e79ebf29f" x="54.82" y="59.460875" style="fill: #ffffff; stroke: #000000; stroke-width: 0.75"/>
       </g>
      </g>
      <g id="line2d_145">
       <g>
-<<<<<<< HEAD
-       <use xlink:href="#mbc8e54e682" x="438.02" y="59.460875" style="fill: #ffffff; stroke: #000000; stroke-width: 0.75"/>
+       <use xlink:href="#m7a78d163b7" x="438.02" y="59.460875" style="fill: #ffffff; stroke: #000000; stroke-width: 0.75"/>
       </g>
      </g>
     </g>
     <g id="ytick_21">
      <g id="line2d_146">
       <g>
-       <use xlink:href="#m4095c48873" x="54.82" y="46.943875" style="fill: #ffffff; stroke: #000000; stroke-width: 0.75"/>
+       <use xlink:href="#m3e79ebf29f" x="54.82" y="46.943875" style="fill: #ffffff; stroke: #000000; stroke-width: 0.75"/>
       </g>
      </g>
      <g id="line2d_147">
       <g>
-       <use xlink:href="#mbc8e54e682" x="438.02" y="46.943875" style="fill: #ffffff; stroke: #000000; stroke-width: 0.75"/>
-=======
-       <use xlink:href="#md211c9deac" x="437.52" y="46.821875" style="fill: #ffffff; stroke: #000000; stroke-width: 0.75"/>
->>>>>>> 267fd76a
+       <use xlink:href="#m7a78d163b7" x="438.02" y="46.943875" style="fill: #ffffff; stroke: #000000; stroke-width: 0.75"/>
       </g>
      </g>
     </g>
     <g id="text_17">
      <!-- $\Delta \phi_{p}^2$ - Loss coefficient increment -->
-     <g transform="translate(17.99 245.216875) rotate(-90) scale(0.13 -0.13)">
+     <g transform="translate(17.99 246.436875) rotate(-90) scale(0.13 -0.13)">
       <defs>
        <path id="STIXGeneral-Regular-394" d="M 4320 0 
 L 307 0 
@@ -2640,7 +1986,6 @@
      </g>
     </g>
    </g>
-<<<<<<< HEAD
    <g id="line2d_148">
     <path d="M 72.238182 266.802477 
 L 88.27895 269.593839 
@@ -2694,7 +2039,7 @@
 L 327.495621 42.6812 
 L 328.611547 -1 
 L 328.611547 -1 
-" clip-path="url(#p0e68767d5d)" style="fill: none; stroke: #0072bd; stroke-width: 1.25; stroke-linecap: square"/>
+" clip-path="url(#pc466d6e811)" style="fill: none; stroke: #0072bd; stroke-width: 1.25; stroke-linecap: square"/>
    </g>
    <g id="line2d_149">
     <path d="M 72.238182 266.802477 
@@ -2726,7 +2071,7 @@
 L 291.229537 260.361073 
 L 420.601818 49.317439 
 L 420.601818 49.317439 
-" clip-path="url(#p0e68767d5d)" style="fill: none; stroke: #d95319; stroke-width: 1.25; stroke-linecap: square"/>
+" clip-path="url(#pc466d6e811)" style="fill: none; stroke: #d95319; stroke-width: 1.25; stroke-linecap: square"/>
    </g>
    <g id="line2d_150">
     <path d="M 72.238182 266.802701 
@@ -2776,167 +2121,31 @@
 L 408.745598 159.598014 
 L 420.601818 159.59704 
 L 420.601818 159.59704 
-" clip-path="url(#p0e68767d5d)" style="fill: none; stroke: #edb120; stroke-width: 1.25; stroke-linecap: square"/>
-=======
-   <g id="line2d_146">
-    <path d="M 72.215455 264.537571 
-L 88.235293 267.301727 
-L 104.255131 269.837475 
-L 120.274969 272.144815 
-L 136.294807 274.223747 
-L 152.314645 276.074272 
-L 168.334483 277.696389 
-L 184.006063 279.062228 
-L 199.677644 280.209483 
-L 215.349225 281.138152 
-L 231.020805 281.848237 
-L 246.344129 282.327049 
-L 251.916246 282.215586 
-L 258.881393 281.855947 
-L 263.408739 281.425017 
-L 266.543055 280.904473 
-L 268.980856 280.286831 
-L 271.0704 279.554371 
-L 273.159944 278.589268 
-L 275.249489 277.351241 
-L 277.339033 275.806192 
-L 279.428577 273.929967 
-L 281.518121 271.71202 
-L 283.607665 269.15868 
-L 286.045466 265.791397 
-L 288.831525 261.528422 
-L 294.055385 252.978633 
-L 297.537959 247.520073 
-L 299.97576 244.107555 
-L 302.065304 241.537793 
-L 304.154848 239.292809 
-L 310.075223 233.312794 
-L 311.468253 231.328451 
-L 312.513025 229.442098 
-L 313.557797 227.078831 
-L 314.602569 224.092154 
-L 315.647341 220.310355 
-L 316.692113 215.533751 
-L 317.736885 209.531751 
-L 318.781657 202.03971 
-L 319.826429 192.755573 
-L 320.871201 181.336306 
-L 321.915973 167.394092 
-L 322.960745 150.492292 
-L 324.005517 130.141167 
-L 325.050289 105.793336 
-L 326.095061 76.838976 
-L 327.139833 42.600747 
-L 328.26237 -1 
-L 328.26237 -1 
-" clip-path="url(#p666514def5)" style="fill: none; stroke: #0072bd; stroke-width: 1.25; stroke-linecap: square"/>
-   </g>
-   <g id="line2d_147">
-    <path d="M 72.215455 264.537571 
-L 88.235293 267.301727 
-L 104.255131 269.837475 
-L 120.274969 272.144815 
-L 136.294807 274.223747 
-L 152.314645 276.074272 
-L 168.334483 277.696389 
-L 184.006063 279.062228 
-L 199.677644 280.209483 
-L 215.349225 281.138152 
-L 231.020805 281.848237 
-L 246.344129 282.327049 
-L 251.916246 282.215586 
-L 258.881393 281.855947 
-L 263.408739 281.425017 
-L 266.543055 280.904473 
-L 268.980856 280.286831 
-L 271.0704 279.554371 
-L 273.159944 278.589268 
-L 275.249489 277.351241 
-L 277.339033 275.806192 
-L 279.428577 273.929967 
-L 281.518121 271.71202 
-L 283.607665 269.15868 
-L 286.045466 265.791397 
-L 288.831525 261.528422 
-L 299.627503 244.076292 
-L 420.124545 49.172305 
-L 420.124545 49.172305 
-" clip-path="url(#p666514def5)" style="fill: none; stroke: #d95319; stroke-width: 1.25; stroke-linecap: square"/>
-   </g>
-   <g id="line2d_148">
-    <path d="M 72.215455 264.537793 
-L 88.235293 267.301895 
-L 104.255131 269.837605 
-L 120.274969 272.144918 
-L 136.294807 274.223831 
-L 152.314645 276.074341 
-L 168.334483 277.696447 
-L 184.006063 279.062279 
-L 199.677644 280.209528 
-L 215.349225 281.138194 
-L 231.020805 281.848276 
-L 246.344129 282.327086 
-L 251.916246 282.215624 
-L 258.881393 281.855986 
-L 263.408739 281.425057 
-L 266.543055 280.904516 
-L 268.980856 280.286877 
-L 271.0704 279.55442 
-L 273.159944 278.589322 
-L 275.249489 277.351302 
-L 277.339033 275.806263 
-L 279.428577 273.930053 
-L 281.518121 271.712127 
-L 283.607665 269.158819 
-L 286.045466 265.791593 
-L 288.831525 261.528723 
-L 299.627503 244.078041 
-L 329.229378 196.411648 
-L 336.194525 185.58816 
-L 340.72187 178.938564 
-L 344.204444 174.216014 
-L 346.990502 170.802 
-L 349.428304 168.153647 
-L 351.517848 166.172807 
-L 353.607392 164.476355 
-L 355.696936 163.06466 
-L 357.78648 161.922393 
-L 359.876024 161.021717 
-L 362.313826 160.229175 
-L 365.099884 159.592086 
-L 368.234201 159.123397 
-L 372.065031 158.783481 
-L 377.288892 158.55234 
-L 385.995325 158.419564 
-L 408.283796 158.378003 
-L 420.124545 158.377038 
-L 420.124545 158.377038 
-" clip-path="url(#p666514def5)" style="fill: none; stroke: #edb120; stroke-width: 1.25; stroke-linecap: square"/>
->>>>>>> 267fd76a
+" clip-path="url(#pc466d6e811)" style="fill: none; stroke: #edb120; stroke-width: 1.25; stroke-linecap: square"/>
    </g>
    <g id="patch_3">
-    <path d="M 54.82 282.326875 
+    <path d="M 54.82 284.766875 
 L 54.82 34.426875 
 " style="fill: none; stroke: #000000; stroke-width: 1.25; stroke-linejoin: miter; stroke-linecap: square"/>
    </g>
    <g id="patch_4">
-    <path d="M 437.52 282.326875 
-L 437.52 34.426875 
+    <path d="M 438.02 284.766875 
+L 438.02 34.426875 
 " style="fill: none; stroke: #000000; stroke-width: 1.25; stroke-linejoin: miter; stroke-linecap: square"/>
    </g>
    <g id="patch_5">
-    <path d="M 54.82 282.326875 
-L 437.52 282.326875 
+    <path d="M 54.82 284.766875 
+L 438.02 284.766875 
 " style="fill: none; stroke: #000000; stroke-width: 1.25; stroke-linejoin: miter; stroke-linecap: square"/>
    </g>
    <g id="patch_6">
     <path d="M 54.82 34.426875 
-L 437.52 34.426875 
+L 438.02 34.426875 
 " style="fill: none; stroke: #000000; stroke-width: 1.25; stroke-linejoin: miter; stroke-linecap: square"/>
    </g>
    <g id="text_18">
     <!-- Title -->
-    <g transform="translate(234.124688 16.226875) scale(0.13 -0.13)">
+    <g transform="translate(234.374687 16.226875) scale(0.13 -0.13)">
      <defs>
       <path id="TimesNewRomanPSMT-54" d="M 3703 4238 
 L 3750 3244 
@@ -3008,7 +2217,7 @@
 z
 " style="fill: #ffffff; stroke: #000000; stroke-linejoin: miter"/>
     </g>
-    <g id="line2d_149">
+    <g id="line2d_151">
      <path d="M 72.42 55.876875 
 L 79.295 55.876875 
 L 86.17 55.876875 
@@ -3122,7 +2331,7 @@
       <use xlink:href="#TimesNewRomanPSMT-6e" x="741.357422"/>
      </g>
     </g>
-    <g id="line2d_150">
+    <g id="line2d_152">
      <path d="M 72.42 69.250469 
 L 79.295 69.250469 
 L 86.17 69.250469 
@@ -3199,7 +2408,7 @@
       <use xlink:href="#TimesNewRomanPSMT-6e" x="763.525391"/>
      </g>
     </g>
-    <g id="line2d_151">
+    <g id="line2d_153">
      <path d="M 72.42 82.603437 
 L 79.295 82.603437 
 L 86.17 82.603437 
@@ -3322,13 +2531,8 @@
   </g>
  </g>
  <defs>
-<<<<<<< HEAD
-  <clipPath id="p0e68767d5d">
+  <clipPath id="pc466d6e811">
    <rect x="54.82" y="34.426875" width="383.2" height="250.34"/>
-=======
-  <clipPath id="p666514def5">
-   <rect x="54.82" y="34.426875" width="382.7" height="247.9"/>
->>>>>>> 267fd76a
   </clipPath>
  </defs>
 </svg>