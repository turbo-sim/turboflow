
import numpy as np
import matplotlib.pyplot as plt
import CoolProp.CoolProp as cp
from scipy.optimize._numdiff import approx_derivative

import os
import sys

desired_path = os.path.abspath('../..')

if desired_path not in sys.path:
    sys.path.append(desired_path)
    
import meanline_axial as ml
    
from scipy import optimize

fac = 1.00


def find_critical_mass_flux(Ma_crit, p0, T0, fluid):

    # Define residual function
    def get_residual(v):
        h = h0 - v**2 / 2
        props = fluid.compute_properties(cp.HmassSmass_INPUTS, h, s0*fac)
        res = Ma_crit - v/props["a"]
        return res

    # Compute the velocity corresponding to critical Mach
    props_in = fluid.compute_properties(cp.PT_INPUTS, p0, T0)
    s0 = props_in["s"]
    h0 = props_in["h"]
    sol = optimize.root_scalar(get_residual, bracket=[0, 500], method='brentq')
    v_crit = sol.root

    # Compute the critical mass flux
    h = h0 - v_crit**2 / 2
    props = fluid.compute_properties(cp.HmassSmass_INPUTS, h, s0*fac)
    mass_flux_crit = v_crit * props["rho"]
    return mass_flux_crit, v_crit


def get_beta_subsonic(v_out, p0, T0, fluid, opening, pitch, radius_curvature, Ma_crit):

    Ma = get_mach(v_out, p0, T0, fluid)
    beta_g = np.arccos(opening/pitch)*180/np.pi
    beta_0 = 7/6*(beta_g-10) + 4*pitch/radius_curvature
    if Ma < 0.50:
        beta = beta_0

    elif Ma > 0.50:
        beta = beta_0 + (beta_g - beta_0) * (2*Ma -1)/(2*Ma_crit -1)
        
    return beta

def get_Aungier_beta(v_out, p0, T0, fluid, opening, pitch, radius_curvature, Ma_crit):
    
    beta_g = np.arcsin(opening/pitch)*180/np.pi
    delta_0 = np.arcsin(opening/pitch*(1+(1-opening/pitch)*(beta_g/90)**2))*180/np.pi-beta_g
    Ma = get_mach(v_out, p0, T0, fluid)

    if Ma < 0.50:
        delta = delta_0

    elif Ma > 0.50 and Ma < Ma_crit:
        X = (2*Ma-1) / (2*Ma_crit-1)
        delta = delta_0*(1-10*X**3+15*X**4-6*X**5)
    
    else:
        delta = 0
                        
    beta = np.arccos(opening/pitch)*180/np.pi-delta
    
    return beta

def get_beta_supersonic(v_out, p0, T0, fluid, phi_crit):
    
    if isinstance(v_out, np.ndarray):
        v_out = v_out[0]
        
    props_in = fluid.compute_properties(cp.PT_INPUTS, p0, T0)
    s_out = props_in["s"]
    h_out = props_in["h"] - v_out**2 / 2
    props_out = fluid.compute_properties(cp.HmassSmass_INPUTS, h_out, s_out*fac)
    rho_out = props_out["rho"]
    beta = np.arccos(np.min([1, phi_crit/rho_out/v_out]))*180/np.pi
    # beta = np.arccos(phi_crit/rho_out/v_out)*180/np.pi

    return beta


def get_mach(v_out, p0, T0, fluid):
    props_in = fluid.compute_properties(cp.PT_INPUTS, p0, T0)
    s_out = props_in["s"]
    h_out = props_in["h"] - v_out**2 / 2
    props_out = fluid.compute_properties(cp.HmassSmass_INPUTS, h_out, s_out*fac)
    a_out = props_out["a"]
    Ma = v_out/a_out
    return Ma


def create_blended_function(f1, f2, x0, alpha=10):
    """
    Smooth blending of functions f1 and f2 at x0.

    Parameters:
    - f1: First function
    - f2: Second function
    - x0: Blending point
    - alpha: Blending parameter

    Returns:
    - blended_function: A function that represents the blended version of f1 and f2
    """
    
    sigma = lambda x: (1 + np.tanh((x - x0) / alpha)) / 2
    blended_function = lambda x: (1 - sigma(x)) * f1(x) + sigma(x) * f2(x)
    
    return blended_function

def polynomial_blending(f1, f2, x0, x, alpha):
    xx = (x-x0+alpha/2)/alpha
    sigma = 0 + xx**2*(3-2*xx)*(xx > 0)*(xx < 1)+1*(xx > 1)
    return (1-sigma)*f1 + sigma*f2

<<<<<<< HEAD
# Define case parameters
fluid_name = "air"
Fluid = ml.Fluid(fluid_name, "HEOS")
radius_curvature = np.inf
pitch = 1.00
opening = 0.5
Ma_crit = 1
p0 = 101325
T0 = 300
stagnation_props = Fluid.compute_properties(cp.PT_INPUTS, p0, T0)
h0 = stagnation_props["h"]
s0 = stagnation_props["s"]
=======
from scipy.linalg import solve

def polynomial_blending_asymmetric(f1, f2, x0, x, a, alpha):
    
    # Coefficients of the equations
    coefficients = np.array([[1, 1, 1],
                             [2, 3, 4],
                             [a**2, a**3, a**4]])

    # Constants on the right-hand side
    constants = np.array([1, 0, 0.5])

    # Solve the system of equations
    solution = solve(coefficients, constants)
    
    xx = (x-x0)/alpha+a
    sigma = 0 + (solution[0]*xx**2+solution[1]*xx**3+ solution[2]*xx**4)*(xx > 0)*(xx < 1)+1*(xx > 1)
    
    return (1-sigma)*f1 + sigma*f2

def sigmoid_blending_asymmetric(f1, f2, x, n, m):
    sigma = x**n/(x**n+(1-x)**m)
    # sigma = np.clip(sigma, 0, 1)  # Limit sigma between 0 and 1
    return (1-sigma)*f1 + sigma*f2
>>>>>>> ff723955


#########################################################################################

# # Calculate slope of subsonic beta function
# J_subsonic = approx_derivative(get_beta_subsonic, v_crit, method='2-point',
#                       args=(p0, T0, Fluid, opening, pitch, np.inf, Ma_crit))


# def find_supesonic_slope(v):
    
#     J_supersonic = approx_derivative(get_beta_supersonic, v, method='2-point', 
#                                       args=(p0, T0, Fluid, phi_crit))
#     return J_supersonic-J_subsonic

# sol = optimize.root_scalar(find_supesonic_slope, bracket = [200,400], method = 'brentq')
# v_crit = sol.root

# # Calculate beta at point where supersonic slope is equal to the subsonic slope
# beta_change = get_beta_supersonic(sol.root, p0, T0, Fluid, phi_crit)

# def find_Ma_change(Ma):
#     beta = get_beta_subsonic(sol.root, p0, T0, Fluid, opening, pitch, np.inf, Ma)
#     return beta-beta_change

# # Find mach number that the subsonic beta should see in order to get a smooth transfer
# sol = optimize.root_scalar(find_Ma_change, bracket = [0.9,1], method = 'brentq')
# Ma_crit = sol.root

##########################################################################################



# Define case parameters
fluid_name = "air"
Fluid = ml.FluidCoolProp_2Phase(fluid_name, "HEOS")
radius_curvature = np.inf
pitch = 1.00
opening = 0.5
Ma_crit = 1
p0 = 101325
T0 = 300
stagnation_props = Fluid.compute_properties(cp.PT_INPUTS, p0, T0)
h0 = stagnation_props["h"]
s0 = stagnation_props["s"]

k1 = 1
k2 = 1
Ma_inc = 0.5
Ma_blend = (Ma_crit*k1+Ma_inc*k2)/2
alpha = Ma_crit*k1-Ma_inc*k2

# Compute mass flux at the exit plane
phi_crit, v_crit = find_critical_mass_flux(Ma_crit, p0, T0, Fluid)
phi_crit *= opening/pitch


# Define function handles to compute exit angle
# f_subsonic = lambda v: get_Aungier_beta(v, p0, T0, Fluid, opening, pitch, radius_curvature, Ma_crit)

beta_crit = get_beta_supersonic(v_crit, p0, T0, Fluid, phi_crit)
beta_inc = 58
f_subsonic = lambda Ma: beta_inc + (beta_crit - beta_inc)* (Ma - Ma_inc) / (Ma_crit - Ma_inc)

def f_subsonic2(Ma, Ma_inc, Ma_crit, beta_inc, beta_crit):
    x = (Ma - Ma_inc) / (Ma_crit - Ma_inc)
    y = x**2 * (2-x) * (x > 0)
    beta = beta_inc + (beta_crit - beta_inc) * y
    return beta

def f_subsonic3(Ma, Ma_inc, Ma_crit, beta_inc, beta_crit):
    x = (Ma - Ma_inc) / (Ma_crit - Ma_inc)
    y = x**2 * (3-2*x) * (x > 0)
    beta = beta_inc + (beta_crit - beta_inc) * y
    return beta

f_supersonic = lambda v: get_beta_supersonic(v, p0, T0, Fluid, phi_crit)
f_blended = create_blended_function(f_subsonic, f_supersonic, v_crit*0.9, 10)


# Compute the exit angle at different speeds
v_out = np.linspace(100, 350, 100)
Ma_exit = []
beta_subsonic = []
beta_supersonic = []
beta_blended =[]
phi = []
rho = []
for v in v_out:
    Ma_exit.append(get_mach(v, p0, T0, Fluid))
    # beta_subsonic.append(f_subsonic(Ma_exit[-1]))
    
    beta_subsonic.append(f_subsonic3(Ma_exit[-1], Ma_inc, Ma_crit, beta_inc, beta_crit))
    # print(beta_subsonic)
    
    # beta_subsonic.append(58)
    beta_supersonic.append(f_supersonic(v))
    # beta_blended.append(f_subsonic(Ma_exit[-1]))
    # if Ma_exit[-1] < Ma_inc*k2:
    #     beta_blended.append(beta_subsonic[-1])
    if Ma_exit[-1] < Ma_crit*k1:
        x = (Ma_exit[-1] - Ma_inc) / (Ma_crit - Ma_inc)
        x = x*(x>0)*(x<1) + 0 * (x<0) + 1*(x>1)
        beta_blended.append(sigmoid_blending_asymmetric(beta_subsonic[-1], beta_supersonic[-1],x, n=3, m=0.5))
    else:
        beta_blended.append(beta_supersonic[-1])
    h = h0-0.5*v**2
    static_props = Fluid.compute_properties(cp.HmassSmass_INPUTS, h, s0)
    d = static_props["d"]
    rho.append(d)
    phi.append(v*d)

x = np.asarray([beta_subsonic, beta_supersonic])
x0 = 0.8
# x0 = (Ma_crit+0.5)/2
beta_subsonic = np.asarray(beta_subsonic)
beta_supersonic = np.asarray(beta_supersonic)
Ma_exit = np.asarray(Ma_exit)

# beta_blended = polynomial_blending(beta_subsonic, beta_supersonic, x0, Ma_exit, alpha = 0.2)
# beta_blended = polynomial_blending_asymmetric(beta_subsonic, beta_supersonic, x0, Ma_exit, a = 0.5, alpha = 0.1)


# beta_blended = np.max(x, axis = 0)


# Create figure
fig = plt.figure(figsize=(6.4, 4.8))
ax = fig.gca()
ax.set_title("Deviation model testing")
ax.set_xlabel(r"$\mathrm{Ma}_{out}$ - Exit Mach number")
ax.set_ylabel(r"$\beta_{\mathrm{out}}$ - Exit flow angle")
ax.set_xscale("linear")
ax.set_yscale("linear")

# Plot simulation data
ax.plot(Ma_exit, np.asarray(beta_subsonic), linewidth=1.25, label="Subsonic")
ax.plot(Ma_exit, np.asarray(beta_supersonic), linewidth=1.25, label="Supersonic")
ax.plot(Ma_exit, np.asarray(beta_blended), linewidth=1.25, linestyle="--", color='black', label="Blended")
ax.set_ylim([55,62])

# Create legend
leg = ax.legend(loc="best")

# fig1, ax1 = plt.subplots(figsize=(6.4, 4.8))
# ax1.plot(Ma_exit, phi)
# ax1.set_ylabel('Mass flow flux')
# ax1.set_xlabel(r"$\mathrm{Ma}_{out}$ - Exit Mach number")

# fig2, ax2 = plt.subplots(figsize=(6.4, 4.8))
# ax2.plot(Ma_exit, rho)

# fig3, ax3 = plt.subplots(figsize=(6.4, 4.8))
# ax3.plot(Ma_exit, np.cos(np.array(beta_blended)*np.pi/180))
# ax3.plot([Ma_exit[0],Ma_exit[-1]],opening/pitch*np.ones(2), 'k--')

# Adjust PAD
fig.tight_layout(pad=1, w_pad=None, h_pad=None)
# fig1.tight_layout(pad=1, w_pad=None, h_pad=None)
# fig2.tight_layout(pad=1, w_pad=None, h_pad=None)
# fig3.tight_layout(pad=1, w_pad=None, h_pad=None)

# Show figure
plt.show()

<|MERGE_RESOLUTION|>--- conflicted
+++ resolved
@@ -72,6 +72,7 @@
         delta = 0
                         
     beta = np.arccos(opening/pitch)*180/np.pi-delta
+
     
     return beta
 
@@ -125,20 +126,6 @@
     sigma = 0 + xx**2*(3-2*xx)*(xx > 0)*(xx < 1)+1*(xx > 1)
     return (1-sigma)*f1 + sigma*f2
 
-<<<<<<< HEAD
-# Define case parameters
-fluid_name = "air"
-Fluid = ml.Fluid(fluid_name, "HEOS")
-radius_curvature = np.inf
-pitch = 1.00
-opening = 0.5
-Ma_crit = 1
-p0 = 101325
-T0 = 300
-stagnation_props = Fluid.compute_properties(cp.PT_INPUTS, p0, T0)
-h0 = stagnation_props["h"]
-s0 = stagnation_props["s"]
-=======
 from scipy.linalg import solve
 
 def polynomial_blending_asymmetric(f1, f2, x0, x, a, alpha):
@@ -163,7 +150,6 @@
     sigma = x**n/(x**n+(1-x)**m)
     # sigma = np.clip(sigma, 0, 1)  # Limit sigma between 0 and 1
     return (1-sigma)*f1 + sigma*f2
->>>>>>> ff723955
 
 
 #########################################################################################
