turbomachinery: axial_turbine
operation_points: 
<<<<<<< HEAD
  fluid_name: water          # Fluid
  T0_in: 600            # Inlet total pressure (Inlet total temperature)
  p0_in: 13.8e4            # Inlet total temperature (Inlet total pressure)
=======
  fluid_name: air          # Fluid
  T0_in: 295.6             # Inlet total pressure
  p0_in: 13.8e4            # Inlet total temperature
>>>>>>> 8fbf0c9c
  p_out : 13.8e4/2.298     # Exit static pressure
  omega: 1627              # Flow angle at first stator
  alpha_in: 0              # Rotational speed


simulation_options: 
<<<<<<< HEAD
  deviation_model : aungier
  choking_criterion : critical_mass_flow_rate
=======
  deviation_model : aungier 
  choking_citerion : evaluate_cascade_throat
>>>>>>> 8fbf0c9c
  rel_step_fd: 1e-4 
  loss_model:  
    model: benner  
    loss_coefficient: stagnation_pressure  
    inlet_displacement_thickness_height_ratio: 0.011  
  
performance_analysis :
  performance_map: 
    fluid_name: air 
    T0_in: 295.6
    p0_in: 13.8e4
    p_out: 13.8e4/np.linspace(1.6, 4.5, 40)
    omega: 1627 
    alpha_in: 0 
  solver_options:
    method: hybr  
    tolerance: 1e-8  
    max_iterations: 100 
    derivative_method: 2-point  
    derivative_abs_step: 1e-6 
    print_convergence: True
    plot_convergence: False
  initial_guess :
      efficiency_tt : [0.9, 0.8] 
      efficiency_ke : [0.2, 0.1]
      ma_1 : [0.8, 0.8]
      ma_2 : [0.8, 0.8]

geometry:
  cascade_type: ["stator", "rotor"]
  radius_hub_in: [0.084785, 0.084785]
  radius_hub_out: [0.084785, 0.081875]
  radius_tip_in: [0.118415, 0.118415]
  radius_tip_out: [0.118415, 0.121325]
  pitch: [1.8294e-2, 1.524e-2]
  chord: [2.616e-2, 2.606e-2]
  stagger_angle: [+43.03, -31.05]
  opening: [0.747503242e-2, 0.735223377e-2]
  leading_edge_angle : [0.00, 29.60]
  leading_edge_wedge_angle : [50.00, 50.00]
  leading_edge_diameter : [2*0.127e-2, 2*0.081e-2]
  trailing_edge_thickness : [0.050e-2, 0.050e-2]
  maximum_thickness : [0.505e-2, 0.447e-2]
  tip_clearance: [0.00, 0.030e-2]
  throat_location_fraction: [1, 1]
  

design_optimization:
  objective_function: 
    variable : overall.efficiency_ts
    scale : 10
    type : maximize
  variables :
    specific_speed :
      value : 1.2
      lower_bound : 0.01
      upper_bound : 10
    blade_jet_ratio :
      value : 0.5
      lower_bound : 0.1
      upper_bound : 0.9
    hub_tip_ratio_in :
      value : [0.6, 0.6]
      lower_bound : [0.6, 0.6]
      upper_bound : [0.9, 0.9]
    hub_tip_ratio_out :
      value : [0.6, 0.6]
      lower_bound : [0.6, 0.6]
      upper_bound : [0.9, 0.9]
    aspect_ratio :
      value : [1.5, 1.5]
      lower_bound : [1.0, 1.0]
      upper_bound : [2.0, 2.0]
    pitch_chord_ratio :
      value : [0.9, 0.9]
      lower_bound : [0.75, 0.75]
      upper_bound : [1.10, 1.10]
    trailing_edge_thickness_opening_ratio :
      value : [0.1, 0.1]
      lower_bound : [0.05, 0.05]
      upper_bound : [0.4, 0.4]
    leading_edge_angle :
      value : [0.41, 0.5]
      lower_bound : [0.41, 0.08]
      upper_bound : [0.92, 0.58]
    gauging_angle :
      value : [0.17, 0.94]
      lower_bound : [0.06, 0.72]
      upper_bound : [0.28, 0.94]
    v_in :
      value : 0.1
      lower_bound : 0.001
      upper_bound : 0.5
    w_out : 
      value : [0.65, 0.65]
      lower_bound : [0.1, 0.1]
      upper_bound : [1.0, 1.0]
    s_out : 
      value : [0.15, 0.15]
      lower_bound : [0.0, 0.0]
      upper_bound : [0.32, 0.32]
    beta_out : 
      value : [0.83, 0.17]
      lower_bound : [0.72, 0.06]
      upper_bound : [0.94, 0.28]
    v_crit_in : 
      value : [0.4, 0.4]
      lower_bound : [0.1, 0.1]
      upper_bound : [1.0, 1.0]
    w_crit_throat : 
      value : [0.65, 0.65]
      lower_bound : [0.1, 0.1]
      upper_bound : [1.0, 1.0]
    s_crit_throat : 
      value : [0.15, 0.15]
      lower_bound : [0.0, 0.0]
      upper_bound : [0.32, 0.32]
    throat_location_fraction : 
      value : [1.0, 1.0]
    leading_edge_diameter :
      value : [2*0.127e-2, 2*0.081e-2]
    leading_edge_wedge_angle :
      value : [50.0, 50.0]
    tip_clearance :
      value : [0.00, 0.030e-2]
    cascade_type : 
      value : ["stator", "rotor"]
  constraints : 
    - variable: overall.mass_flow_rate
      type : "="
      value : 2.5
      normalize : True 
    - variable : additional_constraints.interspace_area_ratio
      type : "="
      value : 1
      normalize : True

  radius_type : "constant_mean"
  solver_options:
    library: scipy 
    method: slsqp 
    derivative_method: 2-point
    derivative_abs_step: 1e-6
    print_convergence: True
    plot_convergence: True 
    update_on: "gradient"
    options :
      tol: 1e-3 
      max_iter: 100 


<|MERGE_RESOLUTION|>--- conflicted
+++ resolved
@@ -1,27 +1,16 @@
 turbomachinery: axial_turbine
 operation_points: 
-<<<<<<< HEAD
   fluid_name: water          # Fluid
   T0_in: 600            # Inlet total pressure (Inlet total temperature)
   p0_in: 13.8e4            # Inlet total temperature (Inlet total pressure)
-=======
-  fluid_name: air          # Fluid
-  T0_in: 295.6             # Inlet total pressure
-  p0_in: 13.8e4            # Inlet total temperature
->>>>>>> 8fbf0c9c
   p_out : 13.8e4/2.298     # Exit static pressure
   omega: 1627              # Flow angle at first stator
   alpha_in: 0              # Rotational speed
 
 
 simulation_options: 
-<<<<<<< HEAD
   deviation_model : aungier
   choking_criterion : critical_mass_flow_rate
-=======
-  deviation_model : aungier 
-  choking_citerion : evaluate_cascade_throat
->>>>>>> 8fbf0c9c
   rel_step_fd: 1e-4 
   loss_model:  
     model: benner  
