--- conflicted
+++ resolved
@@ -151,10 +151,7 @@
       type : ">"
       value : -10
       normalize : True
-<<<<<<< HEAD
-=======
 
->>>>>>> dc4c52c7
   radius_type : "constant_mean"
   solver_options: 
     library: scipy 
