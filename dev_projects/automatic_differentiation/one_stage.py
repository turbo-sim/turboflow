--- conflicted
+++ resolved
@@ -177,6 +177,13 @@
 
     return gradient_deviation_dataframe, gradient_dataframe
 
+
+
+
+
+
+
+
 #By default jax uses 32 bit, for scientific computing we need 64 bit precision
 # jax.config.update("jax_enable_x64", True)
 
@@ -248,13 +255,9 @@
 
     
     solver = tf.compute_optimal_turbine(config, export_results=True)
-<<<<<<< HEAD
-    file_path = os.path.join('output', f"pickle_1stage_jax_{config['design_optimization']['solver_options']['method']}.pkl")
-=======
 
 
     file_path = os.path.join('output', f"1stage_jax_{config['design_optimization']['solver_options']['method']}.pkl")
->>>>>>> 3657cc90
     # Open a file in write-binary mode
     with open(file_path, 'wb') as file:
         # Serialize the object and write it to the file
