--- conflicted
+++ resolved
@@ -43,12 +43,8 @@
     def temperature(h, s):
         """Calculate temperature from enthalpy."""
         cp, cv = specific_heat(R, gamma)
-<<<<<<< HEAD
-        return jnp.max(jnp.asarray([1.0, h / cp]))  # Temperature in Kelvin
-=======
         return jnp.max(jnp.asarray([1.0, h / cp])) # Temperature in Kelvin
         # return h / cp
->>>>>>> bd10d741
 
     def pressure(h, s):
         """Calculate pressure using enthalpy and entropy."""
