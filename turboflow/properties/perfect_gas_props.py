# This script should be used in turboflow for thermodynamic property calculations 
import jax.numpy as jnp

from . import perfect_gas_props_func1
from ..utilities import print_dict
<<<<<<< HEAD
=======
import jax.numpy as jnp
>>>>>>> bd10d741

# Import property calculation functions into a dictionary for easy access
property_calculators = {
    "HmassSmass_INPUTS": perfect_gas_props_func1.calculate_properties_hs,
    "PSmass_INPUTS": perfect_gas_props_func1.calculate_properties_Ps,
    "PT_INPUTS": perfect_gas_props_func1.calculate_properties_PT,
    "HmassP_INPUTS": perfect_gas_props_func1.calculate_properties_hP,
    "DmassHmass_INPUTS": perfect_gas_props_func1.calculate_properties_rhoh
}

# Fluid Constants (Change for different fluids; values are for air)
# fluid_constants = {
#     "R": 287.0,          # Specific gas constant for air (J/(kg*K))
#     "gamma": 1.41,      # Specific heat ratio for air
#     "T_ref": 288.15,    # Reference temperature (K)
#     "P_ref": 101306.33, # Reference pressure (Pa)
#     "s_ref": 1659.28,   # Reference entropy (J/(kg*K))
#     "myu_ref": 1.789e-5, # Reference dynamic viscosity (Kg/(m*s))
#     "S_myu": 110.56,    # Sutherland's constant for viscosity (K)
#     "k_ref": 0.0241,    # Reference thermal conductivity (W/(m*K))
#     "S_k": 194          # Sutherland's constant for thermal conductivity (K)
# }

def perfect_gas_props(input_state, prop1, prop2):

    # print("You are in in-house perfect gas equations script!!")
    """Calculate properties based on the specified input state."""
    
    # Retrieve the appropriate calculation function
    calculate_properties = property_calculators.get(input_state)
    
    if calculate_properties is None:
        raise ValueError(f"Unknown input state: {input_state}")

    # Call the corresponding property calculation function 
    properties = calculate_properties(prop1, prop2)

    # Check for NaN or complex values in the properties
<<<<<<< HEAD
    
    if any(jnp.isnan(value) or isinstance(value, complex) for value in properties.values()):
        # Raise an error with detailed information
            raise ValueError(
                f"For input state '{input_state}' with inputs prop1={prop1:0.2f}, prop2={prop2:0.2f}, some properties are NaN or complex:"
                f"{print_dict(properties, return_output=True)}"
            )
    
    return properties
=======
   
    if any(jnp.isnan(value) or isinstance(value, complex) for value in properties.values()):
        # Raise an error with detailed information
            raise ValueError(
                f"For input state '{input_state}' with inputs prop1={prop1:0.2f}, prop2={prop2:0.2f}, some properties are NaN or complex:\n"
                f"{print_dict(properties, return_output=True)}"
            )
    
    return properties
>>>>>>> bd10d741
<|MERGE_RESOLUTION|>--- conflicted
+++ resolved
@@ -1,12 +1,8 @@
 # This script should be used in turboflow for thermodynamic property calculations 
-import jax.numpy as jnp
 
 from . import perfect_gas_props_func1
 from ..utilities import print_dict
-<<<<<<< HEAD
-=======
 import jax.numpy as jnp
->>>>>>> bd10d741
 
 # Import property calculation functions into a dictionary for easy access
 property_calculators = {
@@ -45,17 +41,6 @@
     properties = calculate_properties(prop1, prop2)
 
     # Check for NaN or complex values in the properties
-<<<<<<< HEAD
-    
-    if any(jnp.isnan(value) or isinstance(value, complex) for value in properties.values()):
-        # Raise an error with detailed information
-            raise ValueError(
-                f"For input state '{input_state}' with inputs prop1={prop1:0.2f}, prop2={prop2:0.2f}, some properties are NaN or complex:"
-                f"{print_dict(properties, return_output=True)}"
-            )
-    
-    return properties
-=======
    
     if any(jnp.isnan(value) or isinstance(value, complex) for value in properties.values()):
         # Raise an error with detailed information
@@ -65,4 +50,3 @@
             )
     
     return properties
->>>>>>> bd10d741
