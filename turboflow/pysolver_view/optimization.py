import os
import time
import copy
import logging
import warnings
import numpy as np
import matplotlib.pyplot as plt

from datetime import datetime
from abc import ABC, abstractmethod
from matplotlib.ticker import MaxNLocator

from . import numerical_differentiation
from . import optimization_wrappers as _opt
from .pysolver_utilities import savefig_in_formats


# Define valid libraries and their corresponding methods
OPTIMIZATION_LIBRARIES = {
    "scipy": _opt.minimize_scipy,
    "pygmo": _opt.minimize_pygmo,
    "pygmo_nlopt": _opt.minimize_nlopt,
}

VALID_LIBRARIES_AND_METHODS = {
    "scipy": _opt.SCIPY_SOLVERS,
    "pygmo": _opt.PYGMO_SOLVERS,
    "pygmo_nlopt": _opt.NLOPT_SOLVERS,
}


class OptimizationSolver:
    r"""

    Solver class for general nonlinear programming problems.

    The solver is designed to handle constrained optimization problems of the form:

    Minimize:

    .. math::
        f(\mathbf{x}) \; \mathrm{with} \; \mathbf{x} \in \mathbb{R}^n

    Subject to:

    .. math::
        c_{\mathrm{eq}}(\mathbf{x}) = 0
    .. math::
        c_{\mathrm{in}}(\mathbf{x}) \leq 0
    .. math::
        \mathbf{x}_l \leq \mathbf{x} \leq \mathbf{x}_u

    where:

    - :math:`\mathbf{x}` is the vector of decision variables (i.e., degree of freedom).
    - :math:`f(\mathbf{x})` is the objective function to be minimized. Maximization problems can be casted into minimization problems by changing the sign of the objective function.
    - :math:`c_{\mathrm{eq}}(\mathbf{x})` are the equality constraints of the problem.
    - :math:`c_{\mathrm{in}}(\mathbf{x})` are the inequality constraints of the problem. Constraints of type :math:`c_{\mathrm{in}}(\mathbf{x}) \leq 0` can be casted into :math:`c_{\mathrm{in}}(\mathbf{x}) \geq 0` type by changing the sign of the constraint functions.
    - :math:`\mathbf{x}_l` and :math:`\mathbf{x}_u` are the lower and upper bounds on the decision variables.

    The class interfaces with various optimization methods provided by libraries such as `scipy` and `pygmo` to solve the problem and provides a structured framework for initialization, solution monitoring, and post-processing.

    This class employs a caching mechanism to avoid redundant evaluations. For a given set of independent variables, x, the optimizer requires the objective function, equality constraints, and inequality constraints to be provided separately. When working with complex models, these values are typically calculated all at once. If x hasn't changed from a previous evaluation, the caching system ensures that previously computed values are used, preventing unnecessary recalculations.

    Parameters
    ----------
    problem : OptimizationProblem
        An instance of the optimization problem to be solved.
    library : str, optional
        The library to use for solving the optimization problem (default is 'scipy').
    method : str, optional
        The optimization method to use from the specified library (default is 'slsqp').
    tol : float, optional
        Tolerance for termination. The selected minimization algorithm sets some relevant solver-specific tolerance(s) equal to tol. The termination tolerances can be fine-tuned through the `options` dictionary. (default is 1e-5).
    max_iter : int, optional
        Maximum number of iterations for the optimizer (default is 100).
    options : dict, optional
        A dictionary of solver-specific options that prevails over 'tol' and 'max_iter'
    derivative_method : str, optional
        Method to use for derivative calculation (default is '2-point').
    derivative_abs_step : float, optional
        Finite difference absolute step size to be used when the problem Jacobian is not provided. Defaults to 1e-6
    display : bool, optional
        If True, displays the convergence progress (default is True).
    plot : bool, optional
        If True, plots the convergence progress (default is False).
    plot_scale_objective : str, optional
        Specifies the scale of the objective function axis in the convergence plot (default is 'linear').
    plot_scale_constraints : str, optional
        Specifies the scale of the constraint violation axis in the convergence plot (default is 'linear').
    logger : logging.Logger, optional
        Logger object to which logging messages will be directed. Logging is disabled if `logger` is None.
    update_on : str, optional
        Specifies if the convergence report should be updated based on new function evaluations or gradient evaluations (default is 'gradient', alternative is 'function').
    callback_functions : list of callable or callable, optional
        Optional list of callback functions to pass to the solver.
    plot_improvement_only : bool, optional
        If True, plots only display iterations that improve the objective function value (useful for gradient-free optimizers) (default is False).

    Methods
    -------
    solve(x0):
        Solve the optimization problem using the specified initial guess `x0`.
    fitness(x):
        Evaluates the optimization problem objective function and constraints at a given point `x`.
    gradient(x):
        Evaluates the Jacobians of the optimization problem at a given point `x`.
    print_convergence_history():
        Print the final result and convergence history of the optimization problem.
    plot_convergence_history():
        Plot the convergence history of the optimization problem.
    """

    def __init__(
        self,
        problem,
        library="scipy",
        method="slsqp",
        tolerance=1e-6,
        max_iterations=100,
        extra_options={},
        derivative_method="2-point",
        derivative_abs_step=None,
        print_convergence=True,
        plot_convergence=False,
        plot_scale_objective="linear",
        plot_scale_constraints="linear",
        logger=None,
        update_on="gradient",
        callback_functions=None,
        plot_improvement_only=False,
    ):
        # Initialize class variables
        self.problem = problem
        self.display = print_convergence
        self.plot = plot_convergence
        self.plot_scale_objective = plot_scale_objective
        self.plot_scale_constraints = plot_scale_constraints
        self.logger = logger
        self.library = library
        self.method = method
        self.derivative_method = derivative_method
        self.derivative_abs_step = derivative_abs_step
        self.callback_functions = self._validate_callback(callback_functions)
        self.callback_function_call_count = 0
        self.plot_improvement_only = plot_improvement_only

        # # Validate library and method
        self._validate_library_and_method()

        # Define options dictionary
<<<<<<< HEAD
        self.options = copy.deepcopy(options) if options else {}
        # self.options["tol"] = tolerance
        # self.options["max_iter"] = max_iterations
        
=======
        self.options = {"tolerance": tolerance, "max_iterations": max_iterations}
        self.options = self.options | extra_options
>>>>>>> 45e57efd

        # Check for logger validity
        if self.logger is not None:
            if not isinstance(self.logger, logging.Logger):
                raise ValueError(
                    "The provided logger is not a valid logging.Logger instance."
                )

        # Check for valid display_on value
        self.update_on = update_on
        if update_on not in ["function", "gradient"]:
            raise ValueError(
                "Invalid value for 'update_on'. It should be either 'function' or 'gradient'."
            )

        # Rename number of constraints
        self.N_eq = self.problem.get_nec()
        self.N_ineq = self.problem.get_nic()

        # Initialize variables for convergence report
        self.f_final = None
        self.x_final = None
        self.x_last = None
        self.grad_count = 0
        self.func_count = 0
        self.func_count_tot = 0
        self.success = None
        self.message = None
        self.solution_report = []
        self.elapsed_time = None
        self.include_solution_in_footer = False
        self.convergence_history = {
            "x": [],
            "grad_count": [],
            "func_count": [],
            "func_count_total": [],
            "objective_value": [],
            "constraint_violation": [],
            "norm_step": [],
        }

        # Initialize convergence plot
        if self.plot:
            self._plot_callback(initialize=True)

        # Initialize dictionary for cached variables
        self.cache = {
            "x": None,
            "f": None,
            "c_eq": None,
            "c_ineq": None,
            "x_jac": None,
            "f_jac": None,
            "c_eq_jac": None,
            "c_ineq_jac": None,
            "fitness": None,
            "gradient": None,
        }

    def _validate_library_and_method(self):
        # Check if the library is valid
        if self.library not in VALID_LIBRARIES_AND_METHODS:
            error_message = (
                f"Invalid optimization library '{self.library}'. \nAvailable libraries:\n   - "
                + "\n   - ".join(VALID_LIBRARIES_AND_METHODS.keys())
                + "."
            )
            raise ValueError(error_message)

        # Check if the method is valid for the selected library
        if self.method and self.method not in VALID_LIBRARIES_AND_METHODS[self.library]:
            error_message = (
                f"Invalid method '{self.method}' for library '{self.library}'. \nValid methods are:\n   - "
                + "\n   - ".join(VALID_LIBRARIES_AND_METHODS[self.library])
                + "."
            )
            raise ValueError(error_message)

    def _validate_callback(self, callback):
        """Validate the callback functions argument."""
        if callback is None:
            return []
        if callable(callback):
            return [callback]
        elif isinstance(callback, list):
            non_callable_items = [item for item in callback if not callable(item)]
            if not non_callable_items:
                return callback
            else:
                error_msg = f"All elements in the callback list must be callable functions. Non-callable items: {non_callable_items}"
                raise TypeError(error_msg)
        else:
            error_msg = f"callback_func must be a function or a list of functions. Received type: {type(callback)} ({callback})"
            raise TypeError(error_msg)

    def solve(self, x0):
        """
        Solve the optimization problem using the specified library and solver.

        This method initializes the optimization process, manages the flow of the optimization,
        and handles the results, utilizing the solver from a specified library such as scipy or pygmo.

        Parameters
        ----------
        x0 : array-like, optional
            Initial guess for the solution of the optimization problem.

        Returns
        -------
        x_final : array-like
            An array with the optimal vector of design variables

        """
        # Get start datetime
        self.start_datetime = datetime.now().strftime("%Y-%m-%d_%H-%M-%S")

        # Start timing with high-resolution timer
        start_time = time.perf_counter()

        # Print report header
        self._write_header()

        # Define new problem with anonymous methods (avoid problems when Pygmo creates a deep copy)
        problem = _PygmoProblem(self)

        # Fetch the solver function
        lib_wrapper = OPTIMIZATION_LIBRARIES[self.library]
        solution = lib_wrapper(problem, x0, self.method, self.options)

        # Retrieve last solution (also works for gradient-free solvers when updating on gradient)
        x_last = self.x_last if self.x_last is not None else self.cache["x"]

        # Save solution
        self.x_final = copy.deepcopy(x_last)
        self.f_final = copy.deepcopy(self.fitness(self.x_final)[0])
        self.success, self.message = solution

        # Calculate elapsed time
        self.elapsed_time = time.perf_counter() - start_time

        # Print report footer
        self._print_convergence_progress(self.x_final)
        self._write_footer()

        return self.x_final

    def fitness(self, x, called_from_grad=False):
        """
        Evaluates the optimization problem values at a given point x.

        This method queries the `fitness` method of the OptimizationProblem class to
        compute the objective function value and constraint values. It first checks the cache
        to avoid redundant evaluations. If no matching cached result exists, it proceeds to
        evaluate the objective function and constraints.

        Parameters
        ----------
        x : array-like
            Vector of independent variables (i.e., degrees of freedom).
        called_from_grad : bool, optional
            Flag used to indicate if the method is called during gradient evaluation.
            This helps in preventing redundant increments in evaluation counts during
            finite-differences gradient calculations. Default is False.

        Returns
        -------
        fitness : numpy.ndarray
            A 1D array containing the objective function, equality constraints, and inequality constraints at `x`.

        """
        # If x hasn't changed, use cached values
        if np.array_equal(x, self.cache["x"]):
            return self.cache["fitness"]

        # Increase total counter (includes finite differences)
        self.func_count_tot += 1

        # Evaluate objective function and constraints at once
        fitness = self.problem.fitness(x)

        # Does not include finite differences
        if not called_from_grad:
            # Update cached variabled
            self.cache.update(
                {
                    "x": x.copy(),  # Needed for finite differences
                    "f": fitness[0],
                    "c_eq": fitness[1 : 1 + self.N_eq],
                    "c_ineq": fitness[1 + self.N_eq :],
                    "fitness": fitness,
                }
            )

            # Increase minor iteration counter (line search)
            self.func_count += 1

            # Update progress report
            if self.update_on == "function":
                self._print_convergence_progress(x)

        return fitness

    def gradient(self, x):
        """
        Evaluates the Jacobian matrix of the optimization problem at the given point x.

        This method utilizes the `gradient` method of the OptimizationProblem class if implemented.
        If the `gradient` method is not implemented, the Jacobian is approximated using forward finite differences.

        To prevent redundant calculations, cached results are checked first. If a matching
        cached result is found, it is returned; otherwise, a fresh calculation is performed.

        Parameters
        ----------
        x : array-like
            Vector of independent variables (i.e., degrees of freedom).

        Returns
        -------
        numpy.ndarray
            A 2D array representing the Jacobian matrix of the optimization problem at `x`.
            The Jacobian matrix includes:
            - Gradient of the objective function
            - Jacobian of equality constraints
            - Jacobian of inequality constraints
        """

        # If x hasn't changed, use cached values
        if np.array_equal(x, self.cache["x_jac"]):
            return self.cache["gradient"]

        # Use problem gradient method if it exists
        if hasattr(self.problem, "gradient"):
            grad = self.problem.gradient(x)
        else:
            # Fall back to finite differences
            fun = lambda x: self.fitness(x, called_from_grad=True)
            grad = numerical_differentiation.approx_gradient(
                fun,
                x,
                f0=fun(x),
                method=self.derivative_method,
                abs_step=self.derivative_abs_step,  ## TODO make sure it works when design variable takes value 0 * np.abs(x),
            )

        # Reshape gradient for unconstrained problems
        grad = np.atleast_2d(grad)

        # Update cache
        self.cache.update(
            {
                "x_jac": x.copy(),
                "f_jac": grad[0, :],
                "c_eq_jac": grad[1 : 1 + self.N_eq, :],
                "c_ineq_jac": grad[1 + self.N_eq :, :],
                "gradient": grad,
            }
        )

        # Update progress report
        # TODO check that the initial X is exact in cycle optimization
        self.grad_count += 1
        if self.update_on == "gradient":
            self._print_convergence_progress(x)

        return grad

    def _write_header(self):
        """
        Print a formatted header for the optimization report.

        This internal method is used to display a consistent header format at the
        beginning of the optimization process. The header includes columns for function
        evaluations, gradient evaluations, objective function value, constraint violations,
        and norm of the steps.
        """

        # Define header text
        initial_message = (
            f" Starting optimization process for {type(self.problem).__name__}\n"
            f" Optimization algorithm employed: {self.method}"
        )
        self.header = f" {'Grad-eval':>13}{'Func-eval':>13}{'Func-value':>16}{'Infeasibility':>18}{'Norm of step':>18} "
        separator = "-" * len(self.header)
        lines_to_output = [
            separator,
            initial_message,
            separator,
            self.header,
            separator,
        ]

        # Display to stdout
        if self.display:
            for line in lines_to_output:
                print(line)

        # Write to log
        if self.logger:
            for line in lines_to_output:
                self.logger.info(line)

        # Store text in memory
        self.solution_report.extend(lines_to_output)

    def _print_convergence_progress(self, x):
        """
        Print the current optimization status and update convergence history.

        This method captures and prints the following metrics:
        - Number of gradient evaluations
        - Number of function evaluations
        - Objective function value
        - Maximum constraint violation
        - Norm of the update step

        The method also updates the stored convergence history for potential future analysis.

        Parameters
        ----------
        x : array-like
            The current solution (i.e., vector of independent variable values)

        Notes
        -----
        The norm of the update step is calculated as the two-norm of the difference
        between the current and the last independent variables. Constraints violation is
        computed as the infinity norm of the active constraints.
        """

        # Ensure fitness is computed at least once before printing
        if self.cache["fitness"] is None:
            self.fitness(x)

        # Compute the norm of the last step
        norm_step = np.linalg.norm(x - self.x_last) if self.x_last is not None else 0
        self.x_last = x.copy()

        # Compute the maximun constraint violation
        c_eq = self.cache["c_eq"]
        c_ineq = self.cache["c_ineq"]
        violation_all = np.concatenate((c_eq, np.maximum(c_ineq, 0)))
        violation_max = np.max(np.abs(violation_all)) if len(violation_all) > 0 else 0.0

        # Store convergence status
        self.convergence_history["x"].append(self.x_last)
        self.convergence_history["grad_count"].append(self.grad_count)
        self.convergence_history["func_count"].append(self.func_count)
        self.convergence_history["func_count_total"].append(self.func_count_tot)
        self.convergence_history["objective_value"].append(self.cache["f"])
        self.convergence_history["constraint_violation"].append(violation_max)
        self.convergence_history["norm_step"].append(norm_step)

        # Current convergence message
        status = f" {self.grad_count:13d}{self.func_count:13d}{self.cache['f']:+16.3e}{violation_max:+18.3e}{norm_step:+18.3e} "

        # Display to stdout
        if self.display:
            print(status)

        # Write to log
        if self.logger:
            self.logger.info(status)

        # Store text in memory
        self.solution_report.append(status)

        # Refresh the plot with current values
        if self.plot:
            self._plot_callback()

        # Evaluate callback functions
        if self.callback_functions:
            self.callback_function_call_count += 1
            for func in self.callback_functions:
                func(x, self.callback_function_call_count)

    def _write_footer(self):
        """
        Print a formatted footer for the optimization report.

        This method displays the final optimization result, including the
        exit message, success status, objective function value, and decision variables.

        Notes
        -----
        The footer's structure is intended to match the header's style,
        providing a consistent look to the optimization report.
        """
        # Define footer text
        separator = "-" * len(self.header)
        exit_message = f"Exit message: {self.message}"
        success_status = f"Success: {self.success}"
        time_message = f"Solution time: {self.elapsed_time:.3f} seconds"
        solution_header = "Solution:"
        solution_objective = f"   f  = {self.f_final:+6e}"
        solution_vars = [f"   x{i} = {x:+6e}" for i, x in enumerate(self.x_final)]
        lines_to_output = [separator, success_status, exit_message, time_message]
        if self.include_solution_in_footer:
            lines_to_output += [solution_header]
            lines_to_output += solution_objective
            lines_to_output += solution_vars
        lines_to_output += [separator, ""]

        # Display to stdout
        if self.display:
            for line in lines_to_output:
                print(line)

        # Write to log
        if self.logger:
            for line in lines_to_output:
                self.logger.info(line)

        # Store text in memory
        self.solution_report.extend(lines_to_output)

    def _plot_callback(self, initialize=False):
        """
        Callback function to dynamically update the convergence progress plot.

        This method initializes a matplotlib plot on the first iteration and updates
        the data for each subsequent iteration. The plot showcases the evolution of
        the objective function and the constraint violation with respect to the
        number of iterations.

        The left y-axis depicts the objective function values, while the right y-axis
        showcases the constraint violation values. The x-axis represents the number
        of iterations. Both lines are updated and redrawn dynamically as iterations progress.

        Note:
            This is an internal method, meant to be called within the optimization process.
        """

        # Initialize figure before first iteration
        if initialize:
            self.fig, self.ax_1 = plt.subplots()
            (self.obj_line_1,) = self.ax_1.plot(
                [], [], color="#0072BD", marker="o", label="Objective function"
            )
            self.ax_1.set_xlabel("Number of iterations")
            self.ax_1.set_ylabel("Objective function")
            self.ax_1.set_yscale(self.plot_scale_objective)
            self.ax_1.xaxis.set_major_locator(
                MaxNLocator(integer=True)
            )  # Integer ticks
            if self.N_eq > 0 or self.N_ineq > 0:
                self.ax_2 = self.ax_1.twinx()
                self.ax_2.set_ylabel("Constraint violation")
                self.ax_2.set_yscale(self.plot_scale_constraints)
                (self.obj_line_2,) = self.ax_2.plot(
                    [], [], color="#D95319", marker="o", label="Constraint violation"
                )
                lines = [self.obj_line_1, self.obj_line_2]
                labels = [l.get_label() for l in lines]
                self.ax_2.legend(lines, labels, loc="upper right")
            else:
                self.ax_1.legend(loc="upper right")

            self.fig.tight_layout(pad=1)

        # Update plot data with current values
        iteration = (
            self.convergence_history["func_count"]
            if self.update_on == "function"
            else self.convergence_history["grad_count"]
        )
        objective_function = self.convergence_history["objective_value"]
        constraint_violation = self.convergence_history["constraint_violation"]

        # Iterate through the objective_function values to create the new series
        if self.plot_improvement_only:
            for i in range(1, len(objective_function)):
                if objective_function[i] > objective_function[i - 1]:
                    objective_function[i] = objective_function[i - 1]

        # Update graphic objects data
        self.obj_line_1.set_xdata(iteration)
        self.obj_line_1.set_ydata(objective_function)
        if self.N_eq > 0 or self.N_ineq > 0:
            self.obj_line_2.set_xdata(iteration)
            self.obj_line_2.set_ydata(constraint_violation)

        # Adjust the plot limits
        self.ax_1.relim()
        self.ax_1.autoscale_view()
        if self.N_eq > 0 or self.N_ineq > 0:
            self.ax_2.relim()
            self.ax_2.autoscale_view()

        # Redraw the plot
        plt.draw()
        plt.pause(0.01)  # small pause to allow for update

    def print_convergence_history(
        self, savefile=False, filename=None, output_dir="output"
    ):
        """
        Print the convergence history of the problem.

        The convergence history includes:
            - Number of function evaluations
            - Number of gradient evaluations
            - Objective function value
            - Maximum constraint violation
            - Two-norm of the update step

        The method provides a detailed report on:
            - Exit message
            - Success status
            - Execution time

        This method should be called only after the optimization problem has been solved, as it relies on data generated by the solving process.

        Parameters
        ----------
        savefile : bool, optional
            If True, the convergence history will be saved to a file, otherwise printed to standard output. Default is False.
        filename : str, optional
            The name of the file to save the convergence history. If not specified, the filename is automatically generated
            using the problem name and the start datetime. The file extension is not required.
        output_dir : str, optional
            The directory where the plot file will be saved if savefile is True. Default is "output".

        Raises
        ------
        ValueError
            If this method is called before the problem has been solved.

        """
        if self.x_final is not None:
            if savefile:
                # Create output directory if it does not exist
                if not os.path.exists(output_dir):
                    os.makedirs(output_dir)

                # Give a name to the file if it is not specified
                if filename is None:
                    filename = f"convergence_{type(self.problem).__name__}_{self.start_datetime}.txt"

                # Write report to file
                fullfile = os.path.join(output_dir, filename)
                with open(fullfile, "w") as f:
                    f.write("\n".join(self.solution_report))

            else:
                for line in self.solution_report:
                    print(line)

        else:
            raise ValueError(
                "This method can only be used after invoking the 'solve()' method."
            )

    def plot_convergence_history(
        self, savefile=False, filename=None, output_dir="output"
    ):
        """
        Plot the convergence history of the problem.

        This method plots the optimization progress against the number of iterations:
            - Objective function value (left y-axis)
            - Maximum constraint violation (right y-axis)

        The constraint violation is only displayed if the problem has nonlinear constraints

        This method should be called only after the optimization problem has been solved, as it relies on data generated by the solving process.

        Parameters
        ----------
        savefile : bool, optional
            If True, the plot is saved to a file instead of being displayed. Default is False.
        filename : str, optional
            The name of the file to save the plot to. If not specified, the filename is automatically generated
            using the problem name and the start datetime. The file extension is not required.
        output_dir : str, optional
            The directory where the plot file will be saved if savefile is True. Default is "output".

        Returns
        -------
        matplotlib.figure.Figure
            The Matplotlib figure object for the plot. This can be used for further customization or display.

        Raises
        ------
        ValueError
            If this method is called before the problem has been solved.
        """
        if self.x_final is not None:
            self._plot_callback(initialize=True)
        else:
            raise ValueError(
                "This method can only be used after invoking the 'solve()' method."
            )

        if savefile:
            # Create output directory if it does not exist
            if not os.path.exists(output_dir):
                os.makedirs(output_dir)

            # Give a name to the file if it is not specified
            if filename is None:
                filename = (
                    f"convergence_{type(self.problem).__name__}_{self.start_datetime}"
                )

            # Save plots
            fullfile = os.path.join(output_dir, filename)
            savefig_in_formats(self.fig, fullfile, formats=[".png", ".svg"])

        return self.fig


class OptimizationProblem(ABC):
    """
    Abstract base class for optimization problems.

    Derived optimization problem objects must implement the following methods:

    - `fitness`: Evaluate the objective function and constraints for a given set of decision variables.
    - `get_bounds`: Get the bounds for each decision variable.
    - `get_neq`: Return the number of equality constraints associated with the problem.
    - `get_nineq`: Return the number of inequality constraints associated with the problem.

    Additionally, specific problem classes can define the `gradient` method to compute the Jacobians. If this method is not present in the derived class, the solver will revert to using forward finite differences for Jacobian calculations.

    Methods
    -------
    fitness(x)
        Evaluate the objective function and constraints for a given set of decision variables.
    get_bounds()
        Get the bounds for each decision variable.
    get_neq()
        Return the number of equality constraints associated with the problem.
    get_nineq()
        Return the number of inequality constraints associated with the problem.

    """

    @abstractmethod
    def fitness(self, x):
        """
        Evaluate the objective function and constraints for given decision variables.

        Parameters
        ----------
        x : array-like
            Vector of independent variables (i.e., degrees of freedom).

        Returns
        -------
        array_like
            Vector containing the objective function, equality constraints, and inequality constraints.
        """
        pass

    @abstractmethod
    def get_bounds(self):
        """
        Get the bounds for each decision variable (Pygmo format)

        Returns
        -------
        bounds : tuple of lists
            A tuple of two items where the first item is the list of lower bounds and the second
            item of the list of upper bounds for the vector of decision variables. For example,
            ([-2 -1], [2, 1]) indicates that the first decision variable has bounds between
            -2 and 2, and the second has bounds between -1 and 1.
        """
        pass

    @abstractmethod
    def get_nec(self):
        """
        Return the number of equality constraints associated with the problem.

        Returns
        -------
        neq : int
            Number of equality constraints.
        """
        pass

    @abstractmethod
    def get_nic(self):
        """
        Return the number of inequality constraints associated with the problem.

        Returns
        -------
        nineq : int
            Number of inequality constraints.
        """
        pass


def count_constraints(var):
    """
    Retrieve the number of constraints based on the provided input.

    This function returns the count of constraints based on the nature of the
    input:

    - `None` returns 0
    - Scalar values return 1
    - Array-like structures return their length

    Parameters
    ----------
    var : None, scalar, or array-like (list, tuple, np.ndarray)
        The input representing the constraint(s). This can be `None`, a scalar value,
        or an array-like structure containing multiple constraints.

    Returns
    -------
    int
        The number of constraints:

        - 0 for `None`
        - 1 for scalar values
        - Length of the array-like for array-like inputs

    Examples
    --------
    >>> count_constraints(None)
    0

    >>> count_constraints(5.0)
    1

    >>> count_constraints([1.0, 2.0, 3.0])
    3
    """
    # If constraint is None
    if var is None:
        return 0
    # If constraint is a scalar (assuming it's numeric)
    elif np.isscalar(var):
        return 1
    # If constraint is array-like
    else:
        return len(var)


def combine_objective_and_constraints(f, c_eq=None, c_ineq=None):
    """
    Combine an objective function with its associated equality and inequality constraints.

    This function takes in an objective function value, a set of equality constraints,
    and a set of inequality constraints. It then returns a combined Numpy array of
    these values. The constraints can be given as a list, tuple, numpy array, or as
    individual values.

    Parameters
    ----------
    f : float
        The value of the objective function.
    c_eq : float, list, tuple, np.ndarray, or None
        The equality constraint(s). This can be a single value or a collection of values.
        If `None`, no equality constraints will be added.
    c_ineq : float, list, tuple, np.ndarray, or None
        The inequality constraint(s). This can be a single value or a collection of values.
        If `None`, no inequality constraints will be added.

    Returns
    -------
    np.ndarray
        A numpy array consisting of the objective function value followed by equality and
        inequality constraints.

    Examples
    --------
    >>> combine_objective_and_constraints(1.0, [0.5, 0.6], [0.7, 0.8])
    array([1. , 0.5, 0.6, 0.7, 0.8])

    >>> combine_objective_and_constraints(1.0, 0.5, 0.7)
    array([1. , 0.5, 0.7])
    """

    # Validate objective function value
    if isinstance(f, (list, tuple, np.ndarray)):
        if len(f) != 1:
            raise ValueError(
                "Objective function value 'f' must be a scalar or single-element array."
            )
        f = f[0]  # Unwrap the single element to ensure it's treated as a scalar

    # Add objective function
    combined_list = [f]

    # Add equality constraints
    if c_eq is not None:
        if isinstance(c_eq, (list, tuple, np.ndarray)):
            combined_list.extend(c_eq)
        else:
            combined_list.append(c_eq)

    # Add inequality constraints
    if c_ineq is not None:
        if isinstance(c_ineq, (list, tuple, np.ndarray)):
            combined_list.extend(c_ineq)
        else:
            combined_list.append(c_ineq)

    return np.array(combined_list)


class _PygmoProblem:
    """
    A wrapper class for optimization problems to be compatible with Pygmo's need for deep-copiable problems.
    This class uses anonymous functions (lambda) to prevent issues with deep copying complex objects,
    (like Coolprop's AbstractState objects) which are not deep-copiable.
    """

    def __init__(self, wrapped_problem):
        # Pygmo requires a flattened Jacobian for gradients, unlike SciPy's two-dimensional array.
        self.fitness = lambda x: wrapped_problem.fitness(x)
        self.gradient = lambda x: wrapped_problem.gradient(x).flatten()

        # Directly link bounds and constraint counts from the original problem.
        self.get_bounds = lambda: wrapped_problem.problem.get_bounds()
        self.get_nec = lambda: wrapped_problem.problem.get_nec()
        self.get_nic = lambda: wrapped_problem.problem.get_nic()

        # If the original problem defines Hessians, provide them as well.
        if hasattr(wrapped_problem.problem, "hessians"):
            self.hessians = lambda x: wrapped_problem.problem.hessians(x)

        # Define anonymous functions for objective and constraints with their Jacobians.
        self.f = lambda x: wrapped_problem.fitness(x)[0]
        self.c_eq = lambda x: wrapped_problem.fitness(x)[1 : 1 + self.get_nec()]
        self.c_ineq = lambda x: wrapped_problem.fitness(x)[1 + self.get_nec() :]

        self.f_jac = lambda x: wrapped_problem.gradient(x)[0, :]
        self.c_eq_jac = lambda x: wrapped_problem.gradient(x)[1 : 1 + self.get_nec(), :]
        self.c_ineq_jac = lambda x: wrapped_problem.gradient(x)[1 + self.get_nec() :, :]<|MERGE_RESOLUTION|>--- conflicted
+++ resolved
@@ -13,6 +13,7 @@
 from . import numerical_differentiation
 from . import optimization_wrappers as _opt
 from .pysolver_utilities import savefig_in_formats
+
 
 
 # Define valid libraries and their corresponding methods
@@ -149,15 +150,8 @@
         self._validate_library_and_method()
 
         # Define options dictionary
-<<<<<<< HEAD
-        self.options = copy.deepcopy(options) if options else {}
-        # self.options["tol"] = tolerance
-        # self.options["max_iter"] = max_iterations
-        
-=======
         self.options = {"tolerance": tolerance, "max_iterations": max_iterations}
         self.options = self.options | extra_options
->>>>>>> 45e57efd
 
         # Check for logger validity
         if self.logger is not None:
@@ -392,8 +386,10 @@
         # Use problem gradient method if it exists
         if hasattr(self.problem, "gradient"):
             grad = self.problem.gradient(x)
+            # print("Using AD")
         else:
             # Fall back to finite differences
+            # print("Falling back to FD")
             fun = lambda x: self.fitness(x, called_from_grad=True)
             grad = numerical_differentiation.approx_gradient(
                 fun,
