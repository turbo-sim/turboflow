import os
import yaml
import copy
import time
import datetime
import itertools
import numpy as np
import pandas as pd
import CoolProp as cp
import matplotlib.pyplot as plt

from .. import math
from .. import pysolver_view as psv
from .. import utilities as utils
from .. import properties as props
from . import geometry_model as geom
from . import flow_model as flow

SOLVER_MAP = {"lm": "Lavenberg-Marquardt", "hybr": "Powell's hybrid"}
"""
Available solvers for performance analysis.
"""


def get_heuristic_guess_input(n):
    r"""

    Generate a list of `n` number of different sets of dictionaries used to generate initial guesses.

    Total-to-total efficiency, total-to-static efficiency, enthalpy loss fractions for each cascade and critical mach can be used to generate
    an initial guess for performance analysis. This function generate a list of such different sets used to generate a full initial guess through the function `compute_heuristic_initial_guess`.

    The total-to-static efficiency, varies between  0.6, 0.7, or 0.8, while the total-to-total efficiency can be 0.7, 0.8 or 0.9. The enthalpy loss fractions can either split equally between the cascade,
    or with equal increments for neighbouring values (see `utils.fill_array_with_increment` for more information). The critical mach is assumed to be 0.95.

    Parameters
     ----------
     n : int
         Number of cascades.

     Returns
     -------
     list
         List of sets of variables used to generate an initial guess.

    """

    eta_ts_vec = [0.8, 0.7, 0.6]

    array = utils.fill_array_with_increment(n)
    enthalpy_distributions = []
    enthalpy_distributions.append(np.ones(n) * 1 / n)
    enthalpy_distributions.append(array)
    enthalpy_distributions.append(np.flip(array))

    initial_guesses = []
    for eta_ts in eta_ts_vec:
        for enthalpy_distribution in enthalpy_distributions:
            initial_guesses.append(
                {
                    "enthalpy_loss_fractions": enthalpy_distribution,
                    "eta_ts": eta_ts,
                    "eta_tt": eta_ts + 0.1,
                    "Ma_crit": 0.95,
                }
            )

    return initial_guesses


def compute_performance(
    operation_points,
    config,
    initial_guess=None,
    out_filename=None,
    out_dir="output",
    stop_on_failure=False,
    export_results=True,
):
    r"""
    Compute and export the performance of each specified operation point to an Excel file.

    This function handles two types of input for operation points:

        1. An explicit list of dictionaries, each detailing a specific operation point.
        2. A dictionary where each key has a range of values, representing the cross-product of all possible operation points. It generates the Cartesian product of these ranges internally.

    For each operation point, it computes performance based on the provided case data and compiles
    the results into an Excel workbook with multiple sheets for various data sections.

    The function validates the input operation points, and if they are given as ranges, it generates
    all possible combinations. Performance is computed for each operation point, and the results are
    then stored in a structured Excel file with separate sheets for each aspect of the data (e.g.,
    overall, plane, cascade, stage, solver, and solution data).

    The initial guess variable is used for the first operation point. If given, it must be a dictionary with the following keys:

        - `enthalpy_loss_fractions`, which is a list containing the assumed fractions of enthalpy loss that occurs for each cascade.
        - `eta_ts`, which is the assumed total-to-static efficiency.
        - `eta_tt`, which is the assumed total-to-total efficiency.
        - `Ma_crit`, which is the assumed critical mash number.

    It can also be a dictionary containing the full set of initial guess that is provided directly to the solver. This
    require care as the user must have a complete knowledge of the different variables, and setup, of the initial guess that must be given that
    corresponds with the rest of the configuration file. If the initial guess is not given, it is set to a default value.
    For subsequent operation points, the function employs a strategy to use the closest previously computed operation point's solution
    as the initial guess. This approach is based on the heuristic that similar operation points have similar
    performance characteristics, which can improve convergence speed and robustness of the solution process.
    If the solution fails to converge, a set of initial guesses is provided to try other guesses (see `get_heuristic_guess_input`).

    The function returns a list of solver object for each operation point. This contain information on both solver related performance (see psv.NonlinearSystemSolver)
    and the object of the performance analysis problem (see CascadesNonlinearSystemProblem).

    Parameters
    ----------
    operation_points : list of dict or dict
        A list of operation points where each is a dictionary of parameters, or a dictionary of parameter
        ranges from which operation points will be generated.
    config : dict
        A dictionary containing necessary configuration options for computing performance at each operation point.
    initial_guess : optional
        A dictionary with the required elements to generate an initial guess (see description above).
    out_file : str, optional
        The name for the output Excel file. If not provided, a default name with a timestamp is generated.
    out_dir : str, optional
        The directory where the Excel file will be saved. Defaults to 'output'.
    stop_on_failure: bool, optional
        If true, the analysis stops if the solution fails to converge for an operating point.
    export_result : bool, optional
        If true, the result is exported to an excel file.

    Returns
    -------
    list
        A List of solver object for each operation point.

    """

    # Check if geometry is provided
    if config["geometry"] is None:
        raise ValueError("Geometry is not provided")

    # Check the type of operation_points argument
    if isinstance(operation_points, dict):
        # Convert ranges to a list of operation points
        operation_points = generate_operation_points(operation_points)
    elif not isinstance(operation_points, list):
        msg = "operation_points must be either list of dicts or a dict with ranges."
        raise TypeError(msg)

    # Validate all operation points
    for operation_point in operation_points:
        validate_operation_point(operation_point)

    # Initialize lists to hold dataframes for each operation point
    operation_point_data = []
    overall_data = []
    plane_data = []
    cascade_data = []
    stage_data = []
    solver_data = []
    solution_data = []
    geometry_data = []
    solver_container = []

    # Loop through all operation points
    print_operation_points(operation_points)
    for i, operation_point in enumerate(operation_points):
        print()
        print(f" Computing operation point {i+1} of {len(operation_points)}")
        print_boundary_conditions(operation_point)

        try:
            # Define initial guess
            if i == 0:
                # Use default initial guess for the first operation point
                if initial_guess == None:
                    print("Using default initial guess")
                else:
                    print("Using user defined initial guess")
            else:
                closest_x, closest_index = find_closest_operation_point(
                    operation_point,
                    operation_points[:i],  # Use up to the previous point
                    solution_data[:i],  # Use solutions up to the previous point
                )
                print(f" Using solution from point {closest_index+1} as initial guess")
                initial_guess = closest_x

            # Compute performance
            solver, results = compute_single_operation_point(
                operation_point, initial_guess, config
            )

            # Retrieve solver data
            solver_status = {
                "completed": True,
                "success": solver.success,
                "message": solver.message,
                "grad_count": solver.convergence_history["grad_count"][-1],
                "func_count": solver.convergence_history["func_count"][-1],
                "func_count_total": solver.convergence_history["func_count_total"][-1],
                "norm_residual": solver.convergence_history["norm_residual"][-1],
                "norm_step": solver.convergence_history["norm_step"][-1],
            }

            # Collect results
            operation_point_data.append(pd.DataFrame([operation_point]))
            overall_data.append(results["overall"])
            plane_data.append(utils.flatten_dataframe(results["plane"]))
            cascade_data.append(utils.flatten_dataframe(results["cascade"]))
            stage_data.append(utils.flatten_dataframe(results["stage"]))
            geometry_data.append(utils.flatten_dataframe(results["geometry"]))
            solver_data.append(pd.DataFrame([solver_status]))
            solution_data.append(solver.problem.vars_real)
            solver_container.append(solver)

        except Exception as e:
            if stop_on_failure:
                raise Exception(e)
            else:
                print(f" Computation of point {i+1}/{len(operation_points)} failed")
                print(f" Error: {e}")

            # Retrieve solver data
            solver = None
            solver_status = {"completed": False}

            # Collect data
            operation_point_data.append(pd.DataFrame([operation_point]))
            overall_data.append(pd.DataFrame([{}]))
            plane_data.append(pd.DataFrame([{}]))
            cascade_data.append(pd.DataFrame([{}]))
            stage_data.append(pd.DataFrame([{}]))
            geometry_data.append(pd.DataFrame([{}]))
            solver_data.append(pd.DataFrame([solver_status]))
            solution_data.append([])
            solver_container.append(solver)

    # Dictionary to hold concatenated dataframes
    dfs = {
        "operation point": pd.concat(operation_point_data, ignore_index=True),
        "overall": pd.concat(overall_data, ignore_index=True),
        "plane": pd.concat(plane_data, ignore_index=True),
        "cascade": pd.concat(cascade_data, ignore_index=True),
        "stage": pd.concat(stage_data, ignore_index=True),
        "geometry": pd.concat(geometry_data, ignore_index=True),
        "solver": pd.concat(solver_data, ignore_index=True),
    }

    # Add 'operation_point' column to each dataframe
    for sheet_name, df in dfs.items():
        df.insert(0, "operation_point", range(1, 1 + len(df)))

    # Write dataframes to excel
    if export_results:
        # Create a directory to save simulation results
        if not os.path.exists(out_dir):
            os.makedirs(out_dir)

        # Define filename with unique date-time identifier
        if out_filename == None:
            current_time = datetime.datetime.now().strftime("%Y-%m-%d_%H-%M-%S")
            out_filename = f"performance_analysis_{current_time}"

        # Export simulation configuration as YAML file
        config_data = {k: v for k, v in config.items() if v}  # Filter empty entries
        config_data = utils.convert_numpy_to_python(config_data, precision=12)
        config_file = os.path.join(out_dir, f"{out_filename}.yaml")
        with open(config_file, "w") as file:
            yaml.dump(config_data, file, default_flow_style=False, sort_keys=False)

        # Export performance results in excel file
        filepath = os.path.join(out_dir, f"{out_filename}.xlsx")
        with pd.ExcelWriter(filepath, engine="openpyxl") as writer:
            for sheet_name, df in dfs.items():
                df.to_excel(writer, sheet_name=sheet_name, index=False)

        print(f" Performance data successfully written to {filepath}")

    # Print final report
    print_simulation_summary(solver_container)

    return solver_container


def compute_single_operation_point(
    operating_point,
    initial_guess,
    config,
):
    """
    Compute an operation point for a given set of boundary conditions using multiple solver methods and initial guesses.

    The initial guess make take three forms:

        - None, which generate a default initial guess
        - A dictionary which generates an initial guess through `compute_heuristic_initial_guess`. Required elements are:

            - `enthalpy_loss_fractions`, which is a list containing the assumed fractions of enthalpy loss that occurs for each cascade.
            - `eta_ts`, which is the assumed total-to-static efficiency.
            - `eta_tt`, which is the assumed total-to-total efficiency.
            - `Ma_crit`, which is the assumed critical mash number.

        - A dictionary containing the full set of variables needed to evaluate turbine performance. This option require that the user has complete knowledge of what are the required variables, and the setup of the inital guess dictionary for the given configuration.

    Parameters
    ----------
    boundary_conditions : dict
        A dictionary containing boundary conditions for the operation point.
    initial_guess : dict, optional
        A dictionary with the required elements to generate an initial guess (see description above).
    config : dict
        A dictionary containing necessary configuration options for computing performance at the operational point.

    Returns
    -------
    psv.NonlinearSystemSolver
        The solution object containing the results of the operation point calculation.

    """

    # Initialize problem object
    problem = CascadesNonlinearSystemProblem(config)
    # TODO: A limitation of defining a new problem for each operation point is that the geometry generated and checked once for every point
    # TODO: Performing the computations is not a big problem, but displaying the geometry report for every point can be very long.
    # TODO: Perhaps we could add options of verbosity and perhaps only display the full geometry report when it fails
    problem.update_boundary_conditions(operating_point)
    solver_options = copy.deepcopy(config["performance_analysis"]["solver_options"])

    initial_guesses = [initial_guess] + get_heuristic_guess_input(
        problem.geometry["number_of_cascades"]
    )
    methods_to_try = [solver_options["method"]] + [
        method for method in SOLVER_MAP.keys() if method != solver_options["method"]
    ]

    for initial_guess in initial_guesses:
        for method in methods_to_try:
            success = False
            x0 = problem.get_initial_guess(
                initial_guess
            )  # TODO: Roberto_17.05.2023: It seems we are not using this value. Why take it as output then?
            print(f" Trying to solve the problem using {SOLVER_MAP[method]} method")
            solver_options["method"] = method

            solver = psv.NonlinearSystemSolver(problem, **solver_options)
            # TODO: Roberto: add the option to use optimizers as solver depending on the method specified?
            # TODO: Roberto: at some point in the past we tried to solve the system of equations with SLSQP, right?
<<<<<<< HEAD
            try:
                solver.solve(problem.x0)

=======

            try: 
                solver.solve(problem.x0)                
                
>>>>>>> 7ce24baa
            except Exception as e:
                print(f" Error during solving: {e}")
                solver.success = False

            if solver.success:
                break
        if solver.success:
            break

    if not solver.success:
        print(" WARNING: All attempts failed to converge")
        # TODO: Add messages to Log file

    return solver, problem.results


def find_closest_operation_point(current_op_point, operation_points, solution_data):
    """
    Find the solution vector and index of the closest operation point in the historical data.

    Parameters
    ----------
    current_op_point : dict
        The current operation point we want to compare.
    operation_points : list of dict
        A list of historical operation points to search through.
    solution_data : list
        A list of solution vectors corresponding to each operation point.

    Returns
    -------
    tuple
        A tuple containing the closest solution vector and the one-based index of the closest operation point.

    """
    min_distance = float("inf")
    closest_point_x = None
    closest_index = None

    for i, op_point in enumerate(operation_points):
        distance = get_operation_point_distance(current_op_point, op_point)
        if distance < min_distance:
            min_distance = distance
            closest_point_x = solution_data[i]
            closest_index = i

    return closest_point_x, closest_index


def get_operation_point_distance(point_1, point_2, delta=1e-8):
    """
    Calculate the normalized distance between two operation points, with special consideration
    for angle measurements and prevention of division by zero for very small values.

    Parameters
    ----------
    point_1 : dict
        First operation point with numeric values.
    point_2 : dict
        Second operation point with numeric values.
    delta : float, optional
        A small constant to prevent division by zero. Default is 1e-8.

    Returns
    -------
    float
        The calculated normalized distance.
    """
    deviation_array = []
    for key in point_1:
        if isinstance(point_1[key], (int, float)) and key in point_2:
            value_1 = point_1[key]
            value_2 = point_2[key]

            if key == "alpha_in":
                # Handle angle measurements with absolute scale normalization
                deviation = np.abs(value_1 - value_2) / 90
            else:
                # Compute the relative difference with protection against division by zero
                max_val = max(abs(value_1), abs(value_2), delta)
                deviation = abs(value_1 - value_2) / max_val

            deviation_array.append(deviation)

    # Calculate the two-norm of the deviations
    return np.linalg.norm(deviation_array)


def generate_operation_points(performance_map):
    """
    Generates a list of dictionaries representing all possible combinations of
    operation points from a given performance map. The performance map is a
    dictionary where keys represent parameter names and values are the ranges
    of values for those parameters. The function ensures that the combinations
    are generated such that the parameters related to pressure ('p0_in' and
    'p_out') are the last ones to vary, effectively making them the first
    parameters to sweep through in the operation points.

    Parameters
    ----------
    - performance_map (dict): A dictionary with parameter names as keys and
      lists of parameter values as values.

    Returns
    -------
    - operation_points (list of dict): A list of dictionaries, each representing
      a unique combination of parameters from the performance_map.
    """

    # Make sure all values in the performance_map are iterables
    performance_map = {k: utils.ensure_iterable(v) for k, v in performance_map.items()}

    # Reorder performance map keys so first sweep is always through pressure
    priority_keys = ["p0_in", "p_out"]
    other_keys = [k for k in performance_map.keys() if k not in priority_keys]
    keys_order = other_keys + priority_keys
    performance_map = {
        k: performance_map[k] for k in keys_order if k in performance_map
    }

    # Create all combinations of operation points
    keys, values = zip(*performance_map.items())
    operation_points = [
        dict(zip(keys, combination)) for combination in itertools.product(*values)
    ]

    return operation_points


def validate_operation_point(op_point):
    """
    Validates that an operation point has exactly the required fields:
    'fluid_name', 'p0_in', 'T0_in', 'p_out', 'alpha_in', 'omega'.

    Parameters
    ----------
    op_point: dict
        A dictionary representing an operation point.

    Returns
    -------
    ValueError: If the dictionary does not contain the required fields or contains extra fields.
    """
    REQUIRED_FIELDS = {"fluid_name", "p0_in", "T0_in", "p_out", "alpha_in", "omega"}
    fields = set(op_point.keys())
    if fields != REQUIRED_FIELDS:
        missing = REQUIRED_FIELDS - fields
        extra = fields - REQUIRED_FIELDS
        raise ValueError(
            f"Operation point validation error: "
            f"Missing fields: {missing}, Extra fields: {extra}"
        )


# ------------------------------------------------------------------------------------------ #
# ------------------------------------------------------------------------------------------ #
# ------------------------------------------------------------------------------------------ #


class CascadesNonlinearSystemProblem(psv.NonlinearSystemProblem):
    """
    A class representing a nonlinear system problem for cascade analysis.

    This class is designed for solving nonlinear systems of equations related to cascade analysis.
    Derived classes must implement the `residual` method to evaluate the system of equations for a given set of decision variables.

    Additionally, specific problem classes can define the `get_jacobian` method to compute Jacobians.
    If this method is not present in the derived class, the solver will revert to using forward finite differences for Jacobian calculations.

    Attributes
    ----------
    fluid : FluidCoolProp_2Phase
        An instance of the FluidCoolProp_2Phase class representing the fluid properties.
    results : dict
        A dictionary to store results.
    boundary_conditions : dict
        A dictionary containing boundary condition data.
    geometry : dict
        A dictionary containing geometry-related data.
    model_options : dict
        A dictionary containing options related to the analysis model.
    reference_values : dict
        A dictionary containing reference values for calculations.
    vars_scaled
        A dicionary of scaled variables used to evaluate turbine performance.
    vars_real
        A dicionary of real variables used to evaluate turbine performance.

    Methods
    -------
    get_values(x)
        Evaluate the system of equations for a given set of decision variables.
    update_boundary_conditions(operation_point)
        Update the boundary conditions of the problem with the provided operation point.
    scale_values(variables, to_normalized = False)
        Convert values between normalized and real values.
    get_initial_guess(initial_guess = None)
        Determine the initial guess for the performance analysis based on the given parameters or default values.
    compute_heuristic_initial_guess(enthalpy_loss_fractions, eta_tt, eta_ts, Ma_crit)
        Compute the heuristic initial guess for the performance analysis based on the given parameters.
    print_simulation_summary(solvers)
        Print a formatted footer summarizing the performance of all operation points.
    print_boundary_conditions(BC)
        Print the boundary conditions.
    print_operation_points(operation_points)
        Prints a summary table of operation points scheduled for simulation.

    Examples
    --------
    Here's an example of how to derive from `CascadesNonlinearSystemProblem`::

        class MyCascadeProblem(CascadesNonlinearSystemProblem):
            def get_values(self, x):
                # Implement evaluation logic here
                pass
    """

    def __init__(self, config):
        """
        Initialize a CascadesNonlinearSystemProblem.

        Parameters
        ----------
        config : dict
            A dictionary containing case-specific data.
        """

        # Process turbine geometry
        geom.validate_turbine_geometry(config["geometry"])
        self.geometry = geom.calculate_full_geometry(config["geometry"])
        # self.geom_info = geom.check_turbine_geometry(self.geometry, display=True)

        # Initialize other attributes
        self.model_options = config["simulation_options"]
        self.keys = []

    def residual(self, x):
        """
        Evaluate the system of equations for a given set of decision variables.

        Parameters
        ----------
        x : array-like
            Vector of decision variables.

        Returns
        -------
        numpy nd.array
            An array containing residual values.
        """

        # Create dictionary of scaled variables
        self.vars_scaled = dict(zip(self.keys, x))

        # Create dictionary of real variables
        self.vars_real = self.scale_values(self.vars_scaled, to_normalized=False)

        # Evaluate cascade series
        self.results = flow.evaluate_axial_turbine(
            self.vars_scaled,
            self.boundary_conditions,
            self.geometry,
            self.fluid,
            self.model_options,
            self.reference_values,
        )

        return np.array(list(self.results["residuals"].values()))

    def update_boundary_conditions(self, operation_point):
        """
        Update the boundary conditions of the problem with the provided operation point.

        This method updates the boundary conditions attributes used to evaluate the turbine performance.
        It also initializes a Fluid object using the 'fluid_name' specified in the operation point.
        The method computes additional properties and reference values like stagnation properties at
        the inlet, exit static properties, spouting velocity, and reference mass flow rate.
        These are stored in the object's internal state for further use in calculations.

        Parameters
        ----------
        operation_point : dict
            A dictionary containing the boundary conditions defining the operation point. It must include the following keys:

            - `fluid_name` (str) : The name of the fluid to be used in the Fluid object.
            - `T0_in` (float): The inlet temperature (in Kelvin).
            - `p0_in` (float): The inlet pressure (in Pascals).
            - `p_out` (float): The outlet pressure (in Pascals).
            - `omega` (float): The rotational speed (in rad/s).
            - `alpha_in` (float): The inlet flow angle (in degrees).

        Returns
        -------
        None
            This method does not return a value but updates the internal state of the object.

        """

        # Define current operating point
        self.boundary_conditions = operation_point

        # Initialize fluid object
        self.fluid = props.Fluid(operation_point["fluid_name"], exceptions=True)

        # Rename variables
        p0_in = operation_point["p0_in"]
        T0_in = operation_point["T0_in"]
        p_out = operation_point["p_out"]

        # Compute stagnation properties at inlet
        state_in_stag = self.fluid.get_props(cp.PT_INPUTS, p0_in, T0_in)
        h0_in = state_in_stag["h"]
        s_in = state_in_stag["s"]

        # Store the inlet stagnation (h,s) for the first stage
        # TODO: Improve logic of implementation?
        self.boundary_conditions["h0_in"] = h0_in
        self.boundary_conditions["s_in"] = s_in

        # Calculate exit static properties for a isentropic expansion
        state_out_s = self.fluid.get_props(cp.PSmass_INPUTS, p_out, s_in)
        h_isentropic = state_out_s["h"]
        d_isentropic = state_out_s["d"]

        # Calculate exit static properties for a isenthalpic expansion
        state_out_h = self.fluid.get_props(cp.HmassP_INPUTS, h0_in, p_out)
        s_isenthalpic = state_out_h["s"]

        # Calculate spouting velocity
        v0 = np.sqrt(2 * (h0_in - h_isentropic))

        # Define a reference mass flow rate
        A_out = self.geometry["A_out"][-1]
        mass_flow_ref = A_out * v0 * d_isentropic

        # Define reference_values
        self.reference_values = {
            "s_range": s_isenthalpic - s_in,
            "s_min": s_in,
            "v0": v0,
            "h_out_s": h_isentropic,
            "d_out_s": d_isentropic,
            "mass_flow_ref": mass_flow_ref,
            "angle_range": 180,
            "angle_min": -90,
        }

        return

    def scale_values(self, variables, to_normalized=True):
        """
        Convert values between normalized and real values.

        Parameters
        ----------
        variables: dict
            A dictionary containing values to be scaled.
        to_real: bool
            If True, scale to real values; if False, scale to normalized values.

        Returns
        -------
        An array of values converted between scales.
        """

        # Load parameters
        v0 = self.reference_values["v0"]
        s_range = self.reference_values["s_range"]
        s_min = self.reference_values["s_min"]
        angle_range = self.reference_values["angle_range"]
        angle_min = self.reference_values["angle_min"]

        # Define dictionary of scaled values
        scaled_variables = {}

        for key, val in variables.items():
            if key.startswith("v") or key.startswith("w"):
                scaled_variables[key] = val / v0 if to_normalized else val * v0
            elif key.startswith("s"):
                scaled_variables[key] = (
                    (val - s_min) / s_range if to_normalized else val * s_range + s_min
                )
            elif key.startswith("b"):
                scaled_variables[key] = (
                    (val - angle_min) / angle_range
                    if to_normalized
                    else val * angle_range + angle_min
                )

        return scaled_variables

    def get_initial_guess(self, initial_guess=None):
        """
        Determine the initial guess for the performance analysis based on the given parameters or default values.

        The given `initial_guess` make take three forms:

            - None, which generate a default initial guess
            - A dictionary which generates an initial guess through `compute_heuristic_initial_guess`. Required elements are:

                - `enthalpy_loss_fractions`, which is a list containing the assumed fractions of enthalpy loss that occurs for each cascade.
                - `eta_ts`, which is the assumed total-to-static efficiency.
                - `eta_tt`, which is the assumed total-to-total efficiency.
                - `Ma_crit`, which is the assumed critical mash number.

            - A dictionary containing the full set of variables needed to evaluate turbine performance. This option require that the user has complete knowledge of what are the required variables, and the setup of the inital guess dictionary for the given configuration.

        The initial guess is scaled in this function.

        Parameters
        ----------
        initial_guess : dict, optional
            A dictionary containing the initial guess parameters.

        Returns
        -------
        dict
            Initial guess for the performance analysis.

        Raises
        ------
        ValueError
            If the provided initial_guess is invalid or incompatible with the model options.

        """

        number_of_cascades = self.geometry["number_of_cascades"]

        # Define initial guess
        if isinstance(initial_guess, dict):
            valid_keys_1 = ["enthalpy_loss_fractions", "eta_ts", "eta_tt", "Ma_crit"]
            valid_keys_2 = [
                "w_out",
                "s_out",
                "beta_out",
                "v*_in",
                "w*_throat",
                "s*_throat",
            ]
            valid_keys_2 = ["v_in"] + [
                f"{key}_{i+1}"
                for i in range(number_of_cascades)
                for key in valid_keys_2
            ]
            valid_keys_3 = [
                key for key in valid_keys_2 if not key.startswith("v*_in")
            ] + [f"beta*_throat_{i+1}" for i in range(number_of_cascades)]
            valid_keys_4 = [
                key
                for key in valid_keys_2
                if not (
                    key.startswith("v*_in")
                    or key.startswith("s*_throat")
                    or key.startswith("beta*_throat")
                )
            ]

            check = []
            check.append(set(valid_keys_1) == set(list(initial_guess.keys())))
            check.append(set(valid_keys_2) == set(list(initial_guess.keys())))
            check.append(set(valid_keys_3) == set(list(initial_guess.keys())))
            check.append(set(valid_keys_4) == set(list(initial_guess.keys())))

            if check[0]:
                enthalpy_loss_fractions = initial_guess["enthalpy_loss_fractions"]
                eta_tt = initial_guess["eta_tt"]
                eta_ts = initial_guess["eta_ts"]
                Ma_crit = initial_guess["Ma_crit"]

                # Check that eta_tt, eta_ts and Ma_crit is in reasonable range
                for label, variable in zip(
                    ["eta_tt", "eta_ts", "Ma_crit"], [eta_tt, eta_ts, Ma_crit]
                ):
                    if not 0 <= variable <= 1:
                        raise ValueError(f"{label} should be between {0} and {1}.")

                # Check if enthalpy_loss_fractions is a list or a NumPy array
                if not isinstance(enthalpy_loss_fractions, (list, np.ndarray)):
                    raise ValueError(
                        "enthalpy_loss_fractions must be a list or NumPy array"
                    )

                # Check that enthalpy_loss_fractions is of the same length as the number_of_cascades
                if len(enthalpy_loss_fractions) != number_of_cascades:
                    raise ValueError(
                        f"enthalpy_loss_fractions must be of length {number_of_cascades}"
                    )

                # Check that the sum of enthalpy loss fractions is 1
                sum_fractions = np.sum(enthalpy_loss_fractions)
                epsilon = 1e-8  # Small epsilon value for floating-point comparison
                if not np.isclose(sum_fractions, 1, atol=epsilon):
                    raise ValueError(
                        f"Sum of enthalpy_loss_fractions must be 1 (now: {sum_fractions})."
                    )

                print(" Generating heuristic initial guess with given parameters")
                initial_guess = self.compute_heuristic_initial_guess(
                    enthalpy_loss_fractions, eta_tt, eta_ts, Ma_crit
                )

            elif check[1]:
                # Check that set of input correspond with model option
                if (
                    not self.model_options["choking_model"]
                    == "evaluate_cascade_critical"
                ):
                    raise ValueError(
                        "Set of input corresponds with different choking_model (evaluate_cascade_critical)"
                    )

                # Check that all values are a number
                if not all(
                    isinstance(val, (int, float)) for val in initial_guess.values()
                ):
                    raise ValueError("All dictionary values must be a float or int")

            elif check[2]:
                # Check that set of input correspond with model option
                if not self.model_options["choking_model"] == "evaluate_cascade_throat":
                    raise ValueError(
                        "Set of input corresponds with different choking_model (evaluate_cascade_throat)"
                    )

                # Check that all values are a number
                if not all(
                    isinstance(val, (int, float)) for val in initial_guess.values()
                ):
                    raise ValueError("All dictionary values must be a float or int")

            elif check[3]:
                # Check that set of input correspond with model option
                if (
                    not self.model_options["choking_model"]
                    == "evaluate_cascade_isentropic_throat"
                ):
                    raise ValueError(
                        "Set of input corresponds with different choking_model (evaluate_cascade_isentropic_throat)"
                    )

                # Check that all values are a number
                if not all(
                    isinstance(val, (int, float)) for val in initial_guess.values()
                ):
                    raise ValueError("All dictionary values must be a float or int")

            else:
                raise ValueError(
                    f"Invalid keys provided for initial_guess. "
                    f"Valid keys include either:"
                    f"{valid_keys_1} \n"
                    f"{valid_keys_2} \n"
                    f"{valid_keys_3} \n"
                )

        elif initial_guess == None:
            enthalpy_loss_fractions = np.full(
                number_of_cascades, 1 / number_of_cascades
            )
            eta_tt = 0.9
            eta_ts = 0.8
            Ma_crit = 0.95

            # Compute initial guess using several approximations
            initial_guess = self.compute_heuristic_initial_guess(
                enthalpy_loss_fractions, eta_tt, eta_ts, Ma_crit
            )

        else:
            raise ValueError("Initial guess must be either None or a dictionary.")

        if self.model_options["choking_model"] == "evaluate_cascade_throat":
            initial_guess = {
                key: val
                for key, val in initial_guess.items()
                if not key.startswith("v*_in")
            }
        elif self.model_options["choking_model"] == "evaluate_cascade_critical":
            initial_guess = {
                key: val
                for key, val in initial_guess.items()
                if not key.startswith("beta*_throat")
            }
        elif (
            self.model_options["choking_model"] == "evaluate_cascade_isentropic_throat"
        ):
            initial_guess = {
                key: val
                for key, val in initial_guess.items()
                if not (
                    key.startswith("v*_in")
                    or key.startswith("s*_throat")
                    or key.startswith("beta*_throat")
                )
            }

        # Always normalize initial guess
        initial_guess_scaled = self.scale_values(initial_guess)

        # Store labels
        self.keys = initial_guess_scaled.keys()
        self.x0 = np.array(list(initial_guess_scaled.values()))

        return initial_guess_scaled

    def compute_heuristic_initial_guess(
        self, enthalpy_loss_fractions, eta_tt, eta_ts, Ma_crit
    ):
        """
        Compute the heuristic initial guess for the performance analysis based on the given parameters.

        This function calculates the heuristic initial guess based on the provided enthalpy loss fractions for each cascade,
        total-to-static and total-to-total efficiencies, and critical Mach number.

        Parameters
        ----------
        enthalpy_loss_fractions : array-like
            Enthalpy loss fractions for each cascade.
        eta_tt : float
            Total-to-total efficiency.
        eta_ts : float
            Total-to-static efficiency.
        Ma_crit : float
            Critical Mach number.

        Returns
        -------
        dict
            Heuristic initial guess for the performance analysis.

        """

        # Load object attributes
        geometry = self.geometry
        boundary_conditions = self.boundary_conditions
        fluid = self.fluid

        # Rename variables
        number_of_cascades = geometry["number_of_cascades"]
        p0_in = boundary_conditions["p0_in"]
        T0_in = boundary_conditions["T0_in"]
        alpha_in = boundary_conditions["alpha_in"]
        angular_speed = boundary_conditions["omega"]
        p_out = boundary_conditions["p_out"]
        h_out_s = self.reference_values["h_out_s"]

        # Calculate inlet stagnation state
        stagnation_properties_in = fluid.get_props(cp.PT_INPUTS, p0_in, T0_in)
        h0_in = stagnation_properties_in["h"]
        s_in = stagnation_properties_in["s"]
        rho0_in = stagnation_properties_in["d"]

        # Calculate exit enthalpy
        h0_out = h0_in - eta_ts * (h0_in - h_out_s)
        v_out = np.sqrt(2 * (h0_in - h_out_s - (h0_in - h0_out) / eta_tt))
        h_out = h0_out - 0.5 * v_out**2

        # Calculate exit static state for expansion with guessed efficiency
        static_properties_exit = fluid.get_props(cp.HmassP_INPUTS, h_out, p_out)
        s_out = static_properties_exit["s"]

        # Define entropy distribution
        entropy_distribution = np.linspace(s_in, s_out, number_of_cascades + 1)[1:]

        # Define enthalpy distribution
        total_enthalpy_loss = h0_in - h_out
        enthalpy_loss_per_cascade = [
            fraction * total_enthalpy_loss for fraction in enthalpy_loss_fractions
        ]
        enthalpy_distribution = [
            h0_in - sum(enthalpy_loss_per_cascade[: i + 1])
            for i in range(number_of_cascades)
        ]

        # Assums h0_in approx h_in for first inlet
        h_in = h0_in

        # Define initial guess dictionary
        initial_guess = {}

        for i in range(number_of_cascades):
            geometry_cascade = {
                key: values[i]
                for key, values in geometry.items()
                if key not in ["number_of_cascades", "number_of_stages"]
            }

            # Load enthalpy from initial guess
            h_out = enthalpy_distribution[i]

            # Load entropy from assumed entropy distribution
            s_out = entropy_distribution[i]

            # Rename necessary geometry
            theta_in = geometry_cascade["leading_edge_angle"]
            theta_out = geometry_cascade["gauging_angle"]
            A_out = geometry_cascade["A_out"]
            A_throat = geometry_cascade["A_throat"]
            A_in = geometry_cascade["A_in"]
            radius_mean_in = geometry_cascade["radius_mean_in"]
            radius_mean_throat = geometry_cascade["radius_mean_throat"]
            radius_mean_out = geometry_cascade["radius_mean_out"]

            # Calculate rothalpy at inlet of cascade
            blade_speed_in = angular_speed * (i % 2) * radius_mean_in
            if i == 0:
                h0_rel_in = h_in
                m_temp = rho0_in * A_in * math.cosd(alpha_in)
            else:
                v_in = np.sqrt(2 * (h0_in - h_in))
                velocity_triangle_in = flow.evaluate_velocity_triangle_in(
                    blade_speed_in, v_in, alpha_in
                )
                w_in = velocity_triangle_in["w"]
                h0_rel_in = h_in + 0.5 * w_in**2

            rothalpy = h0_rel_in - 0.5 * blade_speed_in**2

            # Calculate static state at cascade inlet
            static_state_in = fluid.get_props(cp.HmassSmass_INPUTS, h_in, s_in)
            rho_in = static_state_in["d"]

            # Calculate exit velocity from rothalpy and enthalpy distirbution
            blade_speed_out = angular_speed * (i % 2) * radius_mean_out
            h0_rel_out = rothalpy + 0.5 * blade_speed_out**2
            w_out = np.sqrt(2 * (h0_rel_out - h_out))
            velocity_triangle_out = flow.evaluate_velocity_triangle_out(
                blade_speed_out, w_out, theta_out
            )
            v_t_out = velocity_triangle_out["v_t"]
            v_m_out = velocity_triangle_out["v_m"]
            v_out = velocity_triangle_out["v"]
            h0_out = h_out + 0.5 * v_out**2

            # Calculate static state at cascade exit
            static_state_out = fluid.get_props(cp.HmassSmass_INPUTS, h_out, s_out)
            a_out = static_state_out["a"]
            rho_out = static_state_out["d"]

            # Calculate mass flow rate
            mass_flow = rho_out * v_m_out * A_out

            # Calculate throat velocity depending on subsonic or supersonic conditions
            if w_out < a_out * Ma_crit:
                w_throat = w_out
                s_throat = s_out
            else:
                w_throat = a_out * Ma_crit
                blade_speed_throat = angular_speed * (i % 2) * radius_mean_throat
                h0_rel_throat = rothalpy + 0.5 * blade_speed_throat**2
                h_throat = h0_rel_throat - 0.5 * w_throat**2
                rho_throat = rho_out
                static_state_throat = fluid.get_props(
                    cp.DmassHmass_INPUTS, rho_throat, h_throat
                )
                s_throat = static_state_throat["s"]

            # Calculate critical state
            w_throat_crit = a_out * Ma_crit
            h_throat_crit = (
                h0_rel_in - 0.5 * w_throat_crit**2
            )  # FIXME: h0_rel_in works less good?
            static_state_throat_crit = fluid.get_props(
                cp.HmassSmass_INPUTS, h_throat_crit, s_throat
            )
            rho_throat_crit = static_state_throat_crit["d"]
            m_crit = w_throat_crit * math.cosd(theta_out) * rho_throat_crit * A_throat
            w_m_in_crit = m_crit / rho_in / A_in
            w_in_crit = w_m_in_crit / math.cosd(
                theta_in
            )  # XXX Works better with metal angle than inlet flow angle?
            velocity_triangle_crit_in = flow.evaluate_velocity_triangle_out(
                blade_speed_in, w_in_crit, theta_in
            )
            v_in_crit = velocity_triangle_crit_in["v"]

            rho_out_crit = rho_throat_crit
            w_out_crit = m_crit / (rho_out_crit * A_out * math.cosd(theta_out))

            # Store initial guess
            index = f"_{i+1}"
            initial_guess.update(
                {
                    "w_out" + index: w_out,
                    "s_out" + index: s_out,
                    "beta_out"
                    + index: np.sign(theta_out) * math.arccosd(A_throat / A_out),
                    "v*_in" + index: v_in_crit,
                    "beta*_throat"
                    + index: np.sign(theta_out) * math.arccosd(A_throat / A_out),
                    "w*_throat" + index: w_throat_crit,
                    "s*_throat" + index: s_throat,
                }
            )

            # Update variables for next cascade
            if i != (number_of_cascades - 1):
                A_next = geometry["A_in"][i + 1]
                radius_mean_next = geometry["radius_mean_in"][i + 1]
                v_m_in = v_m_out * A_out / A_next
                v_t_in = v_t_out * radius_mean_out / radius_mean_next
                v_in = np.sqrt(v_m_in**2 + v_t_in**2)
                alpha_in = math.arctand(v_t_in / v_m_in)
                h0_in = h0_out
                h_in = h0_in - 0.5 * v_in**2
                s_in = s_out

        # Calculate inlet velocity from
        initial_guess["v_in"] = mass_flow / m_temp

        return initial_guess


def print_simulation_summary(solvers):
    """
    Print a formatted footer summarizing the performance of all operation points.

    This function processes a list of solver objects to provide a summary of the performance
    analysis calculations. It calculates and displays the number of successful points and a summary of
    simulation tme statistics. Additionally, it lists the indices of failed operation points, if any.

    The function is robust against solvers that failed and lack certain attributes like 'elapsed_time'.
    In such cases, these solvers are included in the count of failed operation points, but not in the
    calculation time statistics.

    Parameters
    ----------
    solvers : list
        A list of solver objects. Each solver object should contain attributes related to the
        calculation of an operation point, such as 'elapsed_time' and the 'solution' status.

    """

    # Initialize times list and track failed points
    times = []
    failed_points = []

    for i, solver in enumerate(solvers):
        # Check if the solver is not None and has the required attribute
        if solver and hasattr(solver, "elapsed_time"):
            times.append(solver.elapsed_time)
            if not solver.success:
                failed_points.append(i)
        else:
            # Handle failed solver or missing attributes
            failed_points.append(i)

    # Convert times to a numpy array for calculations
    times = np.asarray(times)
    total_points = len(solvers)

    # Define footer content
    width = 80
    separator = "-" * width
    lines_to_output = [
        "",
        separator,
        "Final summary of performance analysis calculations".center(width),
        separator,
        f" Simulation successful for {total_points - len(failed_points)} out of {total_points} points",
    ]

    # Add failed points message only if there are failed points
    if failed_points:
        lines_to_output.append(
            f"Failed operation points: {', '.join(map(str, failed_points))}"
        )

    # Add time statistics only if there are valid times
    if times.size > 0:
        lines_to_output.extend(
            [
                f" Average calculation time per operation point: {np.mean(times):.3f} seconds",
                f" Minimum calculation time of all operation points: {np.min(times):.3f} seconds",
                f" Maximum calculation time of all operation points: {np.max(times):.3f} seconds",
                f" Total calculation time for all operation points: {np.sum(times):.3f} seconds",
            ]
        )
    else:
        lines_to_output.append(" No valid calculation times available.")

    lines_to_output.append(separator)
    lines_to_output.append("")

    # Display to stdout
    for line in lines_to_output:
        print(line)


def print_boundary_conditions(BC):
    """
    Print the boundary conditions.

    This function prints the boundary conditions in a formatted manner. It takes a dictionary `BC`
    containing the following keys:

        - `fluid_name` (str): Name of the fluid.
        - `alpha_in` (float): Flow angle at inlet in degrees.
        - `T0_in` (float): Total temperature at inlet in Kelvin.
        - `p0_in` (float): Total pressure at inlet in Pascal.
        - `p_out` (float): Static pressure at outlet in Pascal.
        - `omega` (float): Angular speed in radians per second.

    Parameters
    ----------
    BC : dict
        A dictionary containing the boundary conditions.

    """

    column_width = 25  # Adjust this to your desired width
    print("-" * 80)
    print(" Operating point: ")
    print("-" * 80)
    print(f" {'Fluid: ':<{column_width}} {BC['fluid_name']:<}")
    print(f" {'Flow angle in: ':<{column_width}} {BC['alpha_in']:<.2f} deg")
    print(f" {'Total temperature in: ':<{column_width}} {BC['T0_in']-273.15:<.2f} degC")
    print(f" {'Total pressure in: ':<{column_width}} {BC['p0_in']/1e5:<.3f} bar")
    print(f" {'Static pressure out: ':<{column_width}} {BC['p_out']/1e5:<.3f} bar")
    print(f" {'Angular speed: ':<{column_width}} {BC['omega']*60/2/np.pi:<.1f} RPM")
    print("-" * 80)
    print()


def print_operation_points(operation_points):
    """
    Prints a summary table of operation points scheduled for simulation.

    This function takes a list of operation point dictionaries, formats them
    according to predefined specifications, applies unit conversions where
    necessary, and prints them in a neatly aligned table with headers and units.

    Parameters
    ----------
    - operation_points (list of dict): A list where each dictionary contains
      key-value pairs representing operation parameters and their corresponding
      values.

    Notes
    -----
    - This function assumes that all necessary keys exist within each operation
      point dictionary.
    - The function directly prints the output; it does not return any value.
    - Unit conversions are hardcoded and specific to known parameters.
    - If the units of the parameters change or if different parameters are added,
      the unit conversion logic and `field_specs` need to be updated accordingly.
    """
    length = 80
    index_width = 8
    output_lines = [
        "-" * length,
        " Summary of operation points scheduled for simulation",
        "-" * length,
    ]

    # Configuration for each field with specified width and decimal places
    field_specs = {
        "fluid_name": {"name": "Fluid", "unit": "", "width": 8},
        "alpha_in": {"name": "angle_in", "unit": "[deg]", "width": 10, "decimals": 1},
        "T0_in": {"name": "T0_in", "unit": "[degC]", "width": 12, "decimals": 2},
        "p0_in": {"name": "p0_in", "unit": "[kPa]", "width": 12, "decimals": 2},
        "p_out": {"name": "p_out", "unit": "[kPa]", "width": 12, "decimals": 2},
        "omega": {"name": "omega", "unit": "[RPM]", "width": 12, "decimals": 0},
    }

    # Create formatted header and unit strings using f-strings and field widths
    header_str = f"{'Index':>{index_width}}"  # Start with "Index" header
    unit_str = f"{'':>{index_width}}"  # Start with empty string for unit alignment

    for spec in field_specs.values():
        header_str += f" {spec['name']:>{spec['width']}}"
        unit_str += f" {spec['unit']:>{spec['width']}}"

    # Append formatted strings to the output lines
    output_lines.append(header_str)
    output_lines.append(unit_str)

    # Unit conversion functions
    def convert_units(key, value):
        if key == "T0_in":  # Convert Kelvin to Celsius
            return value - 273.15
        elif key == "omega":  # Convert rad/s to RPM
            return (value * 60) / (2 * np.pi)
        elif key == "alpha_in":  # Convert radians to degrees
            return np.degrees(value)
        elif key in ["p0_in", "p_out"]:  # Pa to kPa
            return value / 1e3
        return value

    # Process and format each operation point
    for index, op_point in enumerate(operation_points, start=1):
        row = [f"{index:>{index_width}}"]
        for key, spec in field_specs.items():
            value = convert_units(key, op_point[key])
            if isinstance(value, float):
                # Format floats with the specified width and number of decimal places
                row.append(f"{value:>{spec['width']}.{spec['decimals']}f}")
            else:
                # Format strings to the specified width without decimals
                row.append(f"{value:>{spec['width']}}")
        output_lines.append(" ".join(row))  # Ensure spaces between columns

    output_lines.append("-" * length)  # Add a closing separator line

    # Join the lines and print the output
    formatted_output = "\n".join(output_lines)

    for line in output_lines:
        print(line)
    return formatted_output<|MERGE_RESOLUTION|>--- conflicted
+++ resolved
@@ -347,16 +347,10 @@
             solver = psv.NonlinearSystemSolver(problem, **solver_options)
             # TODO: Roberto: add the option to use optimizers as solver depending on the method specified?
             # TODO: Roberto: at some point in the past we tried to solve the system of equations with SLSQP, right?
-<<<<<<< HEAD
-            try:
-                solver.solve(problem.x0)
-
-=======
 
             try: 
                 solver.solve(problem.x0)                
                 
->>>>>>> 7ce24baa
             except Exception as e:
                 print(f" Error during solving: {e}")
                 solver.success = False
