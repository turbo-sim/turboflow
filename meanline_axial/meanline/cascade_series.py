--- conflicted
+++ resolved
@@ -74,7 +74,6 @@
     model_options,
     reference_values,
 ):
-<<<<<<< HEAD
     """
     Compute the performance of an axial turbine by evaluating a series of cascades.
 
@@ -110,12 +109,6 @@
 
     
     """
-    # TODO: Create dictionary of independent variables
-    # variables = dict(zip(keys, values))
-
-=======
-    
->>>>>>> f8ac62d5
     # Load variables
     number_of_cascades = geometry["number_of_cascades"]
     h0_in = boundary_conditions["h0_in"]
@@ -430,6 +423,8 @@
             1.00, exit_plane["Ma_rel"], throat_plane["Ma_rel"]
         ),
     }
+
+    # Evaluate the choking condition equation
     if choking_condition in choking_functions:
         choking_residual, density_correction = choking_functions[choking_condition]()
     else:
@@ -1011,7 +1006,7 @@
         x_crit[1] * v0,
         x_crit[2] * s_range + s_min,
     )
-    
+
     # Evaluate inlet plane
     critical_inlet_input = {
         "v": v_in,
@@ -1075,7 +1070,6 @@
     reference_values,
     f0,
 ):
-<<<<<<< HEAD
     """
     Compute the Jacobian matrix of the critical cascade evaluation using finite differences.
 
@@ -1118,11 +1112,6 @@
     # Approximate problem Jacobian by finite differences
     jacobian = approx_derivative(
         compute_critical_values,
-=======
-    eps = 1e-3* x
-    J = approx_derivative(
-        evaluate_critical_cascade,
->>>>>>> f8ac62d5
         x,
         method="2-point",
         f0=f0,
